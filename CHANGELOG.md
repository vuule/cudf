--- conflicted
+++ resolved
@@ -151,9 +151,6 @@
 - PR #3425 Strings column copy_if_else implementation
 - PR #3422 Move utilities to legacy
 - PR #3201 Define and implement new datetime_ops APIs
-<<<<<<< HEAD
-- PR #3403 Define and implement new stack + tile APIs
-=======
 - PR #3448 Port scatter_to_tables to libcudf++
 - PR #3458 Update strings sections in the transition guide
 - PR #3462 Add `make_empty_column` and update `empty_like`.
@@ -162,7 +159,7 @@
 - PR #3475 Add `bitmask_to_host` column utility
 - PR #3487 Add is_boolean trait and random timestamp generator for testing
 - PR #3492 Small cleanup (remove std::abs) and comment
->>>>>>> 3d9da9e5
+- PR #3403 Define and implement new stack + tile APIs
 
 ## Bug Fixes
 
