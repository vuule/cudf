--- conflicted
+++ resolved
@@ -20,11 +20,8 @@
 - PR #906 Add binary and comparison ops to DataFrame
 - PR #958 Support unary and binary ops on indexes
 - PR #964 Add `rename` method to `DataFrame`, `Series`, and `Index`
-<<<<<<< HEAD
 - PR #988 Add top-level merge function to cuDF
-=======
 - PR #992 Add comparison binaryops to DateTime columns
->>>>>>> 93590429
 
 ## Improvements
 
