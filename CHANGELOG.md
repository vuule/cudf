--- conflicted
+++ resolved
@@ -24,11 +24,8 @@
 - PR #4190 Add libcudf++ transpose Cython implementation
 - PR #4217 Add libcudf++ quantiles Cython implementation
 - PR #4216 Add cudf.Scalar Python type
-<<<<<<< HEAD
 - PR #4276 Port avro.pyx to libcudf++
-=======
 - PR #4240 Add groupby::groups()
->>>>>>> fcebcda8
 
 ## Improvements
 
