# cuDF 0.12.0 (Date TBD)

## New Features

- PR #3224 Define and implement new join APIs.
- PR #3284 Add gpu-accelerated parquet writer
- PR #3336 Add `from_dlpack` and `to_dlpack`
- PR #3555 Add column names support to libcudf++ io readers and writers
- PR #3610 Add memory_usage to DataFrame and Series APIs

## Improvements

- PR #3441 Port NVStrings url encode/decode to cudf strings column
- PR #3364 Port NVStrings split functions
- PR #3502 ORC reader: add option to read DECIMALs as INT64
- PR #3461 Add a new overload to allocate_like() that takes explicit type and size params.
- PR #3590 Specialize hash functions for floating point
- PR #3569 Use `np.asarray` in `StringColumn.deserialize`
- PR #3553 Support Python NoneType in numeric binops
- PR #3567 Include `strides` in `__cuda_array_interface__`
- PR #3608 Update OPS codeowner group name
- PR #3431 Port NVStrings translate to cudf strings column
- PR #3587 Merge CHECK_STREAM & CUDA_CHECK_LAST to CHECK_CUDA
- PR #3655 Use move with make_pair to avoid copy construction
- PR #3402 Define and implement new quantiles APIs
- PR #3612 Add ability to customize the JIT kernel cache path
- PR #3641 Remove duplicate definitions of CUDA_DEVICE_CALLABLE
- PR #3640 Enable memory_usage in dask_cudf (also adds pd.Index from_pandas)
<<<<<<< HEAD
- PR #3520 Change read_parquet defaults and add warnings
=======
- PR #3654 Update Jitify submodule ref to include gcc-8 fix
>>>>>>> 5292d8c1

## Bug Fixes

- PR #3550 Update Java package to 0.12
- PR #3549 Fix index name issue with iloc with RangeIndex
- PR #3562 Fix 4GB limit for gzipped-compressed csv files
- PR #2981 enable build.sh to build all targets without installation
- PR #3563 Use `__cuda_array_interface__` for serialization
- PR #3564 Fix cuda memory access error in gather_bitmask_kernel
- PR #3548 Replaced CUDA_RT_CALL with CUDA_TRY
- PR #3622 Fix new warnings and errors when building with gcc-8
- PR #3588 Remove avro reader column order reversal
- PR #3629 Fix hash map test failure
- PR #3637 Fix sorted set_index operations in dask_cudf


# cuDF 0.11.0 (11 Dec 2019)

## New Features

- PR #2905 Added `Series.median()` and null support for `Series.quantile()`
- PR #2930 JSON Reader: Support ARROW_RANDOM_FILE input
- PR #2956 Add `cudf::stack` and `cudf::tile`
- PR #2980 Added nvtext is_vowel/is_consonant functions
- PR #2987 Add `inplace` arg to `DataFrame.reset_index` and `Series`
- PR #3011 Added libcudf++ transition guide
- PR #3129 Add strings column factory from `std::vector`s
- PR #3054 Add parquet reader support for decimal data types
- PR #3022 adds DataFrame.astype for cuDF dataframes
- PR #2962 Add isnull(), notnull() and related functions
- PR #3025 Move search files to legacy
- PR #3068 Add `scalar` class
- PR #3094 Adding `any` and `all` support from libcudf
- PR #3130 Define and implement new `column_wrapper`
- PR #3143 Define and implement new copying APIs `slice` and `split`
- PR #3161 Move merge files to legacy
- PR #3079 Added support to write ORC files given a local path
- PR #3192 Add dtype param to cast `DataFrame` on init
- PR #3213 Port cuIO to libcudf++
- PR #3222 Add nvtext character tokenizer
- PR #3223 Java expose underlying buffers
- PR #3300 Add `DataFrame.insert`
- PR #3263 Define and implement new `valid_if`
- PR #3278 Add `to_host` utility to copy `column_view` to host
- PR #3087 Add new cudf::experimental bool8 wrapper
- PR #3219 Construct column from column_view
- PR #3250 Define and implement new merge APIs
- PR #3144 Define and implement new hashing APIs `hash` and `hash_partition`
- PR #3229 Define and implement new search APIs
- PR #3308 java add API for memory usage callbacks
- PR #2691 Row-wise reduction and scan operations via CuPy
- PR #3291 Add normalize_nans_and_zeros
- PR #3187 Define and implement new replace APIs
- PR #3356 Add vertical concatenation for table/columns
- PR #3344 java split API
- PR #2791 Add `groupby.std()`
- PR #3368 Enable dropna argument in dask_cudf groupby
- PR #3298 add null replacement iterator for column_device_view
- PR #3297 Define and implement new groupby API.
- PR #3396 Update device_atomics with new bool8 and timestamp specializations
- PR #3411 Java host memory management API
- PR #3393 Implement df.cov and enable covariance/correlation in dask_cudf
- PR #3401 Add dask_cudf ORC writer (to_orc)
- PR #3331 Add copy_if_else
- PR #3427 Define and Implement new multi-search API
- PR #3442 Add Bool-index + Multi column + DataFrame support for set-item
- PR #3172 Define and implement new fill/repeat/copy_range APIs
- PR #3497 Add DataFrame.drop(..., inplace=False) argument
- PR #3469 Add string functionality for replace API
- PR #3527 Add string functionality for merge API
- PR #3557 Add contiguous_split() function. 
- PR #3507 Define and implement new binary operation APIs

## Improvements

- PR #2904 Move gpu decompressors to cudf::io namespace
- PR #2977 Moved old C++ test utilities to legacy directory.
- PR #2965 Fix slow orc reader perf with large uncompressed blocks
- PR #2995 Move JIT type utilities to legacy directory
- PR #2927 Add ``Table`` and ``TableView`` extension classes that wrap legacy cudf::table
- PR #3005 Renames `cudf::exp` namespace to `cudf::experimental`
- PR #3008 Make safe versions of `is_null` and `is_valid` in `column_device_view`
- PR #3026 Move fill and repeat files to legacy
- PR #3027 Move copying.hpp and related source to legacy folder
- PR #3014 Snappy decompression optimizations
- PR #3032 Use `asarray` to coerce indices to a NumPy array
- PR #2996 IO Readers: Replace `cuio::device_buffer` with `rmm::device_buffer`
- PR #3051 Specialized hash function for strings column
- PR #3065 Select and Concat for cudf::experimental::table
- PR #3080 Move `valid_if.cuh` to `legacy/`
- PR #3052 Moved replace.hpp functionality to legacy
- PR #3091 Move join files to legacy
- PR #3092 Implicitly init RMM if Java allocates before init
- PR #3029 Update gdf_ numeric types with stdint and move to cudf namespace
- PR #3052 Moved replace.hpp functionality to legacy
- PR #2955 Add cmake option to only build for present GPU architecture
- PR #3070 Move functions.h and related source to legacy
- PR #2951 Allow set_index to handle a list of column names
- PR #3093 Move groupby files to legacy
- PR #2988 Removing GIS functionality (now part of cuSpatial library)
- PR #3067 Java method to return size of device memory buffer
- PR #3083 Improved some binary operation tests to include null testing.
- PR #3084 Update to arrow-cpp and pyarrow 0.15.0
- PR #3071 Move cuIO to legacy
- PR #3126 Round 2 of snappy decompression optimizations
- PR #3046 Define and implement new copying APIs `empty_like` and `allocate_like`
- PR #3128 Support MultiIndex in DataFrame.join
- PR #2971 Added initial gather and scatter methods for strings_column_view
- PR #3133 Port NVStrings to cudf column: count_characters and count_bytes
- PR #2991 Added strings column functions concatenate and join_strings
- PR #3028 Define and implement new `gather` APIs.
- PR #3135 Add nvtx utilities to cudf::nvtx namespace
- PR #3021 Java host side concat of serialized buffers
- PR #3138 Move unary files to legacy
- PR #3170 Port NVStrings substring functions to cudf strings column
- PR #3159 Port NVStrings is-chars-types function to cudf strings column
- PR #3154 Make `table_view_base.column()` const and add `mutable_table_view.column()`
- PR #3175 Set cmake cuda version variables
- PR #3171 Move deprecated error macros to legacy
- PR #3191 Port NVStrings integer convert ops to cudf column
- PR #3189 Port NVStrings find ops to cudf column
- PR #3352 Port NVStrings convert float functions to cudf strings column
- PR #3193 Add cuPy as a formal dependency
- PR #3195 Support for zero columned `table_view`
- PR #3165 Java device memory size for string category
- PR #3205 Move transform files to legacy
- PR #3202 Rename and move error.hpp to public headers
- PR #2878 Use upstream merge code in dask_cudf
- PR #3217 Port NVStrings upper and lower case conversion functions
- PR #3350 Port NVStrings booleans convert functions
- PR #3231 Add `column::release()` to give up ownership of contents.
- PR #3157 Use enum class rather than enum for mask_allocation_policy
- PR #3232 Port NVStrings datetime conversion to cudf strings column
- PR #3136 Define and implement new transpose API
- PR #3237 Define and implement new transform APIs
- PR #3245 Move binaryop files to legacy
- PR #3241 Move stream_compaction files to legacy
- PR #3166 Move reductions to legacy
- PR #3261 Small cleanup: remove `== true`
- PR #3271 Update rmm API based on `rmm.reinitialize(...)` change
- PR #3266 Remove optional checks for CuPy
- PR #3268 Adding null ordering per column feature when sorting
- PR #3239 Adding floating point specialization to comparators for NaNs
- PR #3270 Move predicates files to legacy
- PR #3281 Add to_host specialization for strings in column test utilities
- PR #3282 Add `num_bitmask_words`
- PR #3252 Add new factory methods to include passing an existing null mask
- PR #3288 Make `bit.cuh` utilities usable from host code.
- PR #3287 Move rolling windows files to legacy
- PR #3182 Define and implement new unary APIs `is_null` and `is_not_null`
- PR #3314 Drop `cython` from run requirements
- PR #3301 Add tests for empty column wrapper.
- PR #3294 Update to arrow-cpp and pyarrow 0.15.1
- PR #3310 Add `row_hasher` and `element_hasher` utilities
- PR #3272 Support non-default streams when creating/destroying hash maps
- PR #3286 Clean up the starter code on README
- PR #3332 Port NVStrings replace to cudf strings column
- PR #3354 Define and implement new `scatter` APIs
- PR #3322 Port NVStrings pad operations to cudf strings column
- PR #3345 Add cache member for number of characters in string_view class
- PR #3299 Define and implement new `is_sorted` APIs
- PR #3328 Partition by stripes in dask_cudf ORC reader
- PR #3243 Use upstream join code in dask_cudf
- PR #3371 Add `select` method to `table_view`
- PR #3309 Add java and JNI bindings for search bounds
- PR #3305 Define and implement new rolling window APIs
- PR #3380 Concatenate columns of strings
- PR #3382 Add fill function for strings column
- PR #3391 Move device_atomics_tests.cu files to legacy
- PR #3303 Define and implement new stream compaction APIs `copy_if`, `drop_nulls`,
           `apply_boolean_mask`, `drop_duplicate` and `unique_count`.
- PR #3387 Strings column gather function
- PR #3440 Strings column scatter function
- PR #3389 Move quantiles.hpp + group_quantiles.hpp files to legacy
- PR #3397 Port unary cast to libcudf++
- PR #3398 Move reshape.hpp files to legacy
- PR #3423 Port NVStrings htoi to cudf strings column
- PR #3425 Strings column copy_if_else implementation
- PR #3422 Move utilities to legacy
- PR #3201 Define and implement new datetime_ops APIs
- PR #3421 Port NVStrings find_multiple to cudf strings column
- PR #3448 Port scatter_to_tables to libcudf++
- PR #3458 Update strings sections in the transition guide
- PR #3462 Add `make_empty_column` and update `empty_like`.
- PR #3465 Port `aggregation` traits and utilities.
- PR #3214 Define and implement new unary operations APIs
- PR #3475 Add `bitmask_to_host` column utility
- PR #3487 Add is_boolean trait and random timestamp generator for testing
- PR #3492 Small cleanup (remove std::abs) and comment
- PR #3407 Allow multiple row-groups per task in dask_cudf read_parquet
- PR #3512 Remove unused CUDA conda labels
- PR #3500 cudf::fill()/cudf::repeat() support for strings columns.
- PR #3438 Update scalar and scalar_device_view to better support strings
- PR #3414 Add copy_range function for strings column

## Bug Fixes

- PR #2895 Fixed dask_cudf group_split behavior to handle upstream rearrange_by_divisions
- PR #3048 Support for zero columned tables
- PR #3030 Fix snappy decoding regression in PR #3014
- PR #3041 Fixed exp to experimental namespace name change issue
- PR #3056 Add additional cmake hint for finding local build of RMM files
- PR #3060 Move copying.hpp includes to legacy
- PR #3139 Fixed java RMM auto initalization
- PR #3141 Java fix for relocated IO headers
- PR #3149 Rename column_wrapper.cuh to column_wrapper.hpp
- PR #3168 Fix mutable_column_device_view head const_cast
- PR #3199 Update JNI includes for legacy moves
- PR #3204 ORC writer: Fix ByteRLE encoding of NULLs
- PR #2994 Fix split_out-support but with hash_object_dispatch
- PR #3212 Fix string to date casting when format is not specified
- PR #3218 Fixes `row_lexicographic_comparator` issue with handling two tables
- PR #3228 Default initialize RMM when Java native dependencies are loaded
- PR #3012 replacing instances of `to_gpu_array` with `mem`
- PR #3236 Fix Numba 0.46+/CuPy 6.3 interface compatibility
- PR #3276 Update JNI includes for legacy moves
- PR #3256 Fix orc writer crash with multiple string columns
- PR #3211 Fix breaking change caused by rapidsai/rmm#167
- PR #3265 Fix dangling pointer in `is_sorted`
- PR #3267 ORC writer: fix incorrect ByteRLE encoding of long literal runs
- PR #3277 Fix invalid reference to deleted temporary in `is_sorted`.
- PR #3274 ORC writer: fix integer RLEv2 mode2 unsigned base value encoding
- PR #3279 Fix shutdown hang issues with pinned memory pool init executor
- PR #3280 Invalid children check in mutable_column_device_view
- PR #3289 fix java memory usage API for empty columns
- PR #3293 Fix loading of csv files zipped on MacOS (disabled zip min version check)
- PR #3295 Fix storing storing invalid RMM exec policies.
- PR #3307 Add pd.RangeIndex to from_pandas to fix dask_cudf meta_nonempty bug
- PR #3313 Fix public headers including non-public headers
- PR #3318 Revert arrow to 0.15.0 temporarily to unblock downstream projects CI
- PR #3317 Fix index-argument bug in dask_cudf parquet reader
- PR #3323 Fix `insert` non-assert test case
- PR #3341 Fix `Series` constructor converting NoneType to "None"
- PR #3326 Fix and test for detail::gather map iterator type inference
- PR #3334 Remove zero-size exception check from make_strings_column factories
- PR #3333 Fix compilation issues with `constexpr` functions not marked `__device__`
- PR #3340 Make all benchmarks use cudf base fixture to initialize RMM pool
- PR #3337 Fix Java to pad validity buffers to 64-byte boundary
- PR #3362 Fix `find_and_replace` upcasting series for python scalars and lists
- PR #3357 Disabling `column_view` iterators for non fixed-width types
- PR #3383 Fix : properly compute null counts for rolling_window.
- PR #3386 Removing external includes from `column_view.hpp`
- PR #3369 Add write_partition to dask_cudf to fix to_parquet bug
- PR #3388 Support getitem with bools when DataFrame has a MultiIndex
- PR #3408 Fix String and Column (De-)Serialization
- PR #3372 Fix dask-distributed scatter_by_map bug
- PR #3419 Fix a bug in parse_into_parts (incomplete input causing walking past the end of string).
- PR #3413 Fix dask_cudf read_csv file-list bug
- PR #3416 Fix memory leak in ColumnVector when pulling strings off the GPU
- PR #3424 Fix benchmark build by adding libcudacxx to benchmark's CMakeLists.txt
- PR #3435 Fix diff and shift for empty series
- PR #3439 Fix index-name bug in StringColumn concat
- PR #3445 Fix ORC Writer default stripe size
- PR #3459 Fix printing of invalid entries
- PR #3466 Fix gather null mask allocation for invalid index
- PR #3468 Fix memory leak issue in `drop_duplicates`
- PR #3474 Fix small doc error in capitalize Docs
- PR #3491 Fix more doc errors in NVStrings
- PR #3478 Fix as_index deep copy via Index.rename inplace arg
- PR #3476 Fix ORC reader timezone conversion
- PR #3188 Repr slices up large DataFrames
- PR #3519 Fix strings column concatenate handling zero-sized columns
- PR #3530 Fix copy_if_else test case fail issue
- PR #3523 Fix lgenfe issue with debug build
- PR #3532 Fix potential use-after-free in cudf parquet reader
- PR #3540 Fix unary_op null_mask bug and add missing test cases
- PR #3559 Use HighLevelGraph api in DataFrame constructor (Fix upstream compatibility)
- PR #3572 Fix CI Issue with hypothesis tests that are flaky


# cuDF 0.10.0 (16 Oct 2019)

## New Features

- PR #2423 Added `groupby.quantile()`
- PR #2522 Add Java bindings for NVStrings backed upper and lower case mutators
- PR #2605 Added Sort based groupby in libcudf
- PR #2607 Add Java bindings for parsing JSON
- PR #2629 Add dropna= parameter to groupby
- PR #2585 ORC & Parquet Readers: Remove millisecond timestamp restriction
- PR #2507 Add GPU-accelerated ORC Writer
- PR #2559 Add Series.tolist()
- PR #2653 Add Java bindings for rolling window operations
- PR #2480 Merge `custreamz` codebase into `cudf` repo
- PR #2674 Add __contains__ for Index/Series/Column
- PR #2635 Add support to read from remote and cloud sources like s3, gcs, hdfs
- PR #2722 Add Java bindings for NVTX ranges
- PR #2702 Add make_bool to dataset generation functions
- PR #2394 Move `rapidsai/custrings` into `cudf`
- PR #2734 Final sync of custrings source into cudf
- PR #2724 Add libcudf support for __contains__
- PR #2777 Add python bindings for porter stemmer measure functionality
- PR #2781 Add issorted to is_monotonic
- PR #2685 Add cudf::scatter_to_tables and cython binding
- PR #2743 Add Java bindings for NVStrings timestamp2long as part of String ColumnVector casting
- PR #2785 Add nvstrings Python docs
- PR #2786 Add benchmarks option to root build.sh
- PR #2802 Add `cudf::repeat()` and `cudf.Series.repeat()`
- PR #2773 Add Fisher's unbiased kurtosis and skew for Series/DataFrame
- PR #2748 Parquet Reader: Add option to specify loading of PANDAS index
- PR #2807 Add scatter_by_map to DataFrame python API
- PR #2836 Add nvstrings.code_points method
- PR #2844 Add Series/DataFrame notnull
- PR #2858 Add GTest type list utilities
- PR #2870 Add support for grouping by Series of arbitrary length
- PR #2719 Series covariance and Pearson correlation
- PR #2207 Beginning of libcudf overhaul: introduce new column and table types
- PR #2869 Add `cudf.CategoricalDtype`
- PR #2838 CSV Reader: Support ARROW_RANDOM_FILE input
- PR #2655 CuPy-based Series and Dataframe .values property
- PR #2803 Added `edit_distance_matrix()` function to calculate pairwise edit distance for each string on a given nvstrings object.
- PR #2811 Start of cudf strings column work based on 2207
- PR #2872 Add Java pinned memory pool allocator
- PR #2969 Add findAndReplaceAll to ColumnVector
- PR #2814 Add Datetimeindex.weekday
- PR #2999 Add timestamp conversion support for string categories
- PR #2918 Add cudf::column timestamp wrapper types

## Improvements

- PR #2578 Update legacy_groupby to use libcudf group_by_without_aggregation
- PR #2581 Removed `managed` allocator from hash map classes.
- PR #2571 Remove unnecessary managed memory from gdf_column_concat
- PR #2648 Cython/Python reorg
- PR #2588 Update Series.append documentation
- PR #2632 Replace dask-cudf set_index code with upstream
- PR #2682 Add cudf.set_allocator() function for easier allocator init
- PR #2642 Improve null printing and testing
- PR #2747 Add missing Cython headers / cudftestutil lib to conda package for cuspatial build
- PR #2706 Compute CSV format in device code to speedup performance
- PR #2673 Add support for np.longlong type
- PR #2703 move dask serialization dispatch into cudf
- PR #2728 Add YYMMDD to version tag for nightly conda packages
- PR #2729 Handle file-handle input in to_csv
- PR #2741 CSV Reader: Move kernel functions into its own file
- PR #2766 Improve nvstrings python cmake flexibility
- PR #2756 Add out_time_unit option to csv reader, support timestamp resolutions
- PR #2771 Stopgap alias for to_gpu_matrix()
- PR #2783 Support mapping input columns to function arguments in apply kernels
- PR #2645 libcudf unique_count for Series.nunique
- PR #2817 Dask-cudf: `read_parquet` support for remote filesystems
- PR #2823 improve java data movement debugging
- PR #2806 CSV Reader: Clean-up row offset operations
- PR #2640 Add dask wait/persist exmaple to 10 minute guide
- PR #2828 Optimizations of kernel launch configuration for `DataFrame.apply_rows` and `DataFrame.apply_chunks`
- PR #2831 Add `column` argument to `DataFrame.drop`
- PR #2775 Various optimizations to improve __getitem__ and __setitem__ performance
- PR #2810 cudf::allocate_like can optionally always allocate a mask.
- PR #2833 Parquet reader: align page data allocation sizes to 4-bytes to satisfy cuda-memcheck
- PR #2832 Using the new Python bindings for UCX
- PR #2856 Update group_split_cudf to use scatter_by_map
- PR #2890 Optionally keep serialized table data on the host.
- PR #2778 Doc: Updated and fixed some docstrings that were formatted incorrectly.
- PR #2830 Use YYMMDD tag in custreamz nightly build
- PR #2875 Java: Remove synchronized from register methods in MemoryCleaner
- PR #2887 Minor snappy decompression optimization
- PR #2899 Use new RMM API based on Cython
- PR #2788 Guide to Python UDFs
- PR #2919 Change java API to use operators in groupby namespace
- PR #2909 CSV Reader: Avoid row offsets host vector default init
- PR #2834 DataFrame supports setting columns via attribute syntax `df.x = col`
- PR #3147 DataFrame can be initialized from rows via list of tuples
- PR #3539 Restrict CuPy to 6

## Bug Fixes

- PR #2584 ORC Reader: fix parsing of `DECIMAL` index positions
- PR #2619 Fix groupby serialization/deserialization
- PR #2614 Update Java version to match
- PR #2601 Fixes nlargest(1) issue in Series and Dataframe
- PR #2610 Fix a bug in index serialization (properly pass DeviceNDArray)
- PR #2621 Fixes the floordiv issue of not promoting float type when rhs is 0
- PR #2611 Types Test: fix static casting from negative int to string
- PR #2618 IO Readers: Fix datasource memory map failure for multiple reads
- PR #2628 groupby_without_aggregation non-nullable input table produces non-nullable output
- PR #2615 fix string category partitioning in java API
- PR #2641 fix string category and timeunit concat in the java API
- PR #2649 Fix groupby issue resulting from column_empty bug
- PR #2658 Fix astype() for null categorical columns
- PR #2660 fix column string category and timeunit concat in the java API
- PR #2664 ORC reader: fix `skip_rows` larger than first stripe
- PR #2654 Allow Java gdfOrderBy to work with string categories
- PR #2669 AVRO reader: fix non-deterministic output
- PR #2668 Update Java bindings to specify timestamp units for ORC and Parquet readers
- PR #2679 AVRO reader: fix cuda errors when decoding compressed streams
- PR #2692 Add concatenation for data-frame with different headers (empty and non-empty)
- PR #2651 Remove nvidia driver installation from ci/cpu/build.sh
- PR #2697 Ensure csv reader sets datetime column time units
- PR #2698 Return RangeIndex from contiguous slice of RangeIndex
- PR #2672 Fix null and integer handling in round
- PR #2704 Parquet Reader: Fix crash when loading string column with nulls
- PR #2725 Fix Jitify issue with running on Turing using CUDA version < 10
- PR #2731 Fix building of benchmarks
- PR #2738 Fix java to find new NVStrings locations
- PR #2736 Pin Jitify branch to v0.10 version
- PR #2742 IO Readers: Fix possible silent failures when creating `NvStrings` instance
- PR #2753 Fix java quantile API calls
- PR #2762 Fix validity processing for time in java
- PR #2796 Fix handling string slicing and other nvstrings delegated methods with dask
- PR #2769 Fix link to API docs in README.md
- PR #2772 Handle multiindex pandas Series #2772
- PR #2749 Fix apply_rows/apply_chunks pessimistic null mask to use in_cols null masks only
- PR #2752 CSV Reader: Fix exception when there's no rows to process
- PR #2716 Added Exception for `StringMethods` in string methods
- PR #2787 Fix Broadcasting `None` to `cudf-series`
- PR #2794 Fix async race in NVCategory::get_value and get_value_bounds
- PR #2795 Fix java build/cast error
- PR #2496 Fix improper merge of two dataframes when names differ
- PR #2824 Fix issue with incorrect result when Numeric Series replace is called several times
- PR #2751 Replace value with null
- PR #2765 Fix Java inequality comparisons for string category
- PR #2818 Fix java join API to use new C++ join API
- PR #2841 Fix nvstrings.slice and slice_from for range (0,0)
- PR #2837 Fix join benchmark
- PR #2809 Add hash_df and group_split dispatch functions for dask
- PR #2843 Parquet reader: fix skip_rows when not aligned with page or row_group boundaries
- PR #2851 Deleted existing dask-cudf/record.txt
- PR #2854 Fix column creation from ephemeral objects exposing __cuda_array_interface__
- PR #2860 Fix boolean indexing when the result is a single row
- PR #2859 Fix tail method issue for string columns
- PR #2852 Fixed `cumsum()` and `cumprod()` on boolean series.
- PR #2865 DaskIO: Fix `read_csv` and `read_orc` when input is list of files
- PR #2750 Fixed casting values to cudf::bool8 so non-zero values always cast to true
- PR #2873 Fixed dask_cudf read_partition bug by generating ParquetDatasetPiece
- PR #2850 Fixes dask_cudf.read_parquet on partitioned datasets
- PR #2896 Properly handle `axis` string keywords in `concat`
- PR #2926 Update rounding algorithm to avoid using fmod
- PR #2968 Fix Java dependency loading when using NVTX
- PR #2963 Fix ORC writer uncompressed block indexing
- PR #2928 CSV Reader: Fix using `byte_range` for large datasets
- PR #2983 Fix sm_70+ race condition in gpu_unsnap
- PR #2964 ORC Writer: Segfault when writing mixed numeric and string columns
- PR #3007 Java: Remove unit test that frees RMM invalid pointer
- PR #3009 Fix orc reader RLEv2 patch position regression from PR #2507
- PR #3002 Fix CUDA invalid configuration errors reported after loading an ORC file without data
- PR #3035 Update update-version.sh for new docs locations
- PR #3038 Fix uninitialized stream parameter in device_table deleter
- PR #3064 Fixes groupby performance issue
- PR #3061 Add rmmInitialize to nvstrings gtests
- PR #3058 Fix UDF doc markdown formatting
- PR #3059 Add nvstrings python build instructions to contributing.md


# cuDF 0.9.0 (21 Aug 2019)

## New Features

- PR #1993 Add CUDA-accelerated series aggregations: mean, var, std
- PR #2111 IO Readers: Support memory buffer, file-like object, and URL inputs
- PR #2012 Add `reindex()` to DataFrame and Series
- PR #2097 Add GPU-accelerated AVRO reader
- PR #2098 Support binary ops on DFs and Series with mismatched indices
- PR #2160 Merge `dask-cudf` codebase into `cudf` repo
- PR #2149 CSV Reader: Add `hex` dtype for explicit hexadecimal parsing
- PR #2156 Add `upper_bound()` and `lower_bound()` for libcudf tables and `searchsorted()` for cuDF Series
- PR #2158 CSV Reader: Support single, non-list/dict argument for `dtype`
- PR #2177 CSV Reader: Add `parse_dates` parameter for explicit date inference
- PR #1744 cudf::apply_boolean_mask and cudf::drop_nulls support for cudf::table inputs (multi-column)
- PR #2196 Add `DataFrame.dropna()`
- PR #2197 CSV Writer: add `chunksize` parameter for `to_csv`
- PR #2215 `type_dispatcher` benchmark
- PR #2179 Add Java quantiles
- PR #2157 Add __array_function__ to DataFrame and Series
- PR #2212 Java support for ORC reader
- PR #2224 Add DataFrame isna, isnull, notna functions
- PR #2236 Add Series.drop_duplicates
- PR #2105 Add hash-based join benchmark
- PR #2316 Add unique, nunique, and value_counts for datetime columns
- PR #2337 Add Java support for slicing a ColumnVector
- PR #2049 Add cudf::merge (sorted merge)
- PR #2368 Full cudf+dask Parquet Support
- PR #2380 New cudf::is_sorted checks whether cudf::table is sorted
- PR #2356 Java column vector standard deviation support
- PR #2221 MultiIndex full indexing - Support iloc and wildcards for loc
- PR #2429 Java support for getting length of strings in a ColumnVector
- PR #2415 Add `value_counts` for series of any type
- PR #2446 Add __array_function__ for index
- PR #2437 ORC reader: Add 'use_np_dtypes' option
- PR #2382 Add CategoricalAccessor add, remove, rename, and ordering methods
- PR #2464 Native implement `__cuda_array_interface__` for Series/Index/Column objects
- PR #2425 Rolling window now accepts array-based user-defined functions
- PR #2442 Add __setitem__
- PR #2449 Java support for getting byte count of strings in a ColumnVector
- PR #2492 Add groupby.size() method
- PR #2358 Add cudf::nans_to_nulls: convert floating point column into bitmask
- PR #2489 Add drop argument to set_index
- PR #2491 Add Java bindings for ORC reader 'use_np_dtypes' option
- PR #2213 Support s/ms/us/ns DatetimeColumn time unit resolutions
- PR #2536 Add _constructor properties to Series and DataFrame

## Improvements

- PR #2103 Move old `column` and `bitmask` files into `legacy/` directory
- PR #2109 added name to Python column classes
- PR #1947 Cleanup serialization code
- PR #2125 More aggregate in java API
- PR #2127 Add in java Scalar tests
- PR #2088 Refactor of Python groupby code
- PR #2130 Java serialization and deserialization of tables.
- PR #2131 Chunk rows logic added to csv_writer
- PR #2129 Add functions in the Java API to support nullable column filtering
- PR #2165 made changes to get_dummies api for it to be available in MethodCache
- PR #2171 Add CodeCov integration, fix doc version, make --skip-tests work when invoking with source
- PR #2184 handle remote orc files for dask-cudf
- PR #2186 Add `getitem` and `getattr` style access to Rolling objects
- PR #2168 Use cudf.Column for CategoricalColumn's categories instead of a tuple
- PR #2193 DOC: cudf::type_dispatcher documentation for specializing dispatched functors
- PR #2199 Better java support for appending strings
- PR #2176 Added column dtype support for datetime, int8, int16 to csv_writer
- PR #2209 Matching `get_dummies` & `select_dtypes` behavior to pandas
- PR #2217 Updated Java bindings to use the new groupby API
- PR #2214 DOC: Update doc instructions to build/install `cudf` and `dask-cudf`
- PR #2220 Update Java bindings for reduction rename
- PR #2232 Move CodeCov upload from build script to Jenkins
- PR #2225 refactor to use libcudf for gathering columns in dataframes
- PR #2293 Improve join performance (faster compute_join_output_size)
- PR #2300 Create separate dask codeowners for dask-cudf codebase
- PR #2304 gdf_group_by_without_aggregations returns gdf_column
- PR #2309 Java readers: remove redundant copy of result pointers
- PR #2307 Add `black` and `isort` to style checker script
- PR #2345 Restore removal of old groupby implementation
- PR #2342 Improve `astype()` to operate all ways
- PR #2329 using libcudf cudf::copy for column deep copy
- PR #2344 DOC: docs on code formatting for contributors
- PR #2376 Add inoperative axis= and win_type= arguments to Rolling()
- PR #2378 remove dask for (de-)serialization of cudf objects
- PR #2353 Bump Arrow and Dask versions
- PR #2377 Replace `standard_python_slice` with just `slice.indices()`
- PR #2373 cudf.DataFrame enchancements & Series.values support
- PR #2392 Remove dlpack submodule; make cuDF's Cython API externally accessible
- PR #2430 Updated Java bindings to use the new unary API
- PR #2406 Moved all existing `table` related files to a `legacy/` directory
- PR #2350 Performance related changes to get_dummies
- PR #2420 Remove `cudautils.astype` and replace with `typecast.apply_cast`
- PR #2456 Small improvement to typecast utility
- PR #2458 Fix handling of thirdparty packages in `isort` config
- PR #2459 IO Readers: Consolidate all readers to use `datasource` class
- PR #2475 Exposed type_dispatcher.hpp, nvcategory_util.hpp and wrapper_types.hpp in the include folder
- PR #2484 Enabled building libcudf as a static library
- PR #2453 Streamline CUDA_REL environment variable
- PR #2483 Bundle Boost filesystem dependency in the Java jar
- PR #2486 Java API hash functions
- PR #2481 Adds the ignore_null_keys option to the java api
- PR #2490 Java api: support multiple aggregates for the same column
- PR #2510 Java api: uses table based apply_boolean_mask
- PR #2432 Use pandas formatting for console, html, and latex output
- PR #2573 Bump numba version to 0.45.1
- PR #2606 Fix references to notebooks-contrib

## Bug Fixes

- PR #2086 Fixed quantile api behavior mismatch in series & dataframe
- PR #2128 Add offset param to host buffer readers in java API.
- PR #2145 Work around binops validity checks for java
- PR #2146 Work around unary_math validity checks for java
- PR #2151 Fixes bug in cudf::copy_range where null_count was invalid
- PR #2139 matching to pandas describe behavior & fixing nan values issue
- PR #2161 Implicitly convert unsigned to signed integer types in binops
- PR #2154 CSV Reader: Fix bools misdetected as strings dtype
- PR #2178 Fix bug in rolling bindings where a view of an ephemeral column was being taken
- PR #2180 Fix issue with isort reordering `importorskip` below imports depending on them
- PR #2187 fix to honor dtype when numpy arrays are passed to columnops.as_column
- PR #2190 Fix issue in astype conversion of string column to 'str'
- PR #2208 Fix issue with calling `head()` on one row dataframe
- PR #2229 Propagate exceptions from Cython cdef functions
- PR #2234 Fix issue with local build script not properly building
- PR #2223 Fix CUDA invalid configuration errors reported after loading small compressed ORC files
- PR #2162 Setting is_unique and is_monotonic-related attributes
- PR #2244 Fix ORC RLEv2 delta mode decoding with nonzero residual delta width
- PR #2297 Work around `var/std` unsupported only at debug build
- PR #2302 Fixed java serialization corner case
- PR #2355 Handle float16 in binary operations
- PR #2311 Fix copy behaviour for GenericIndex
- PR #2349 Fix issues with String filter in java API
- PR #2323 Fix groupby on categoricals
- PR #2328 Ensure order is preserved in CategoricalAccessor._set_categories
- PR #2202 Fix issue with unary ops mishandling empty input
- PR #2326 Fix for bug in DLPack when reading multiple columns
- PR #2324 Fix cudf Docker build
- PR #2325 Fix ORC RLEv2 patched base mode decoding with nonzero patch width
- PR #2235 Fix get_dummies to be compatible with dask
- PR #2332 Zero initialize gdf_dtype_extra_info
- PR #2355 Handle float16 in binary operations
- PR #2360 Fix missing dtype handling in cudf.Series & columnops.as_column
- PR #2364 Fix quantile api and other trivial issues around it
- PR #2361 Fixed issue with `codes` of CategoricalIndex
- PR #2357 Fixed inconsistent type of index created with from_pandas vs direct construction
- PR #2389 Fixed Rolling __getattr__ and __getitem__ for offset based windows
- PR #2402 Fixed bug in valid mask computation in cudf::copy_if (apply_boolean_mask)
- PR #2401 Fix to a scalar datetime(of type Days) issue
- PR #2386 Correctly allocate output valids in groupby
- PR #2411 Fixed failures on binary op on single element string column
- PR #2422 Fix Pandas logical binary operation incompatibilites
- PR #2447 Fix CodeCov posting build statuses temporarily
- PR #2450 Fix erroneous null handling in `cudf.DataFrame`'s `apply_rows`
- PR #2470 Fix issues with empty strings and string categories (Java)
- PR #2471 Fix String Column Validity.
- PR #2481 Fix java validity buffer serialization
- PR #2485 Updated bytes calculation to use size_t to avoid overflow in column concat
- PR #2461 Fix groupby multiple aggregations same column
- PR #2514 Fix cudf::drop_nulls threshold handling in Cython
- PR #2516 Fix utilities include paths and meta.yaml header paths
- PR #2517 Fix device memory leak in to_dlpack tensor deleter
- PR #2431 Fix local build generated file ownerships
- PR #2511 Added import of orc, refactored exception handlers to not squash fatal exceptions
- PR #2527 Fix index and column input handling in dask_cudf read_parquet
- PR #2466 Fix `dataframe.query` returning null rows erroneously
- PR #2548 Orc reader: fix non-deterministic data decoding at chunk boundaries
- PR #2557 fix cudautils import in string.py
- PR #2521 Fix casting datetimes from/to the same resolution
- PR #2545 Fix MultiIndexes with datetime levels
- PR #2560 Remove duplicate `dlpack` definition in conda recipe
- PR #2567 Fix ColumnVector.fromScalar issues while dealing with null scalars
- PR #2565 Orc reader: fix incorrect data decoding of int64 data types
- PR #2577 Fix search benchmark compilation error by adding necessary header
- PR #2604 Fix a bug in copying.pyx:_normalize_types that upcasted int32 to int64


# cuDF 0.8.0 (27 June 2019)

## New Features

- PR #1524 Add GPU-accelerated JSON Lines parser with limited feature set
- PR #1569 Add support for Json objects to the JSON Lines reader
- PR #1622 Add Series.loc
- PR #1654 Add cudf::apply_boolean_mask: faster replacement for gdf_apply_stencil
- PR #1487 cython gather/scatter
- PR #1310 Implemented the slice/split functionality.
- PR #1630 Add Python layer to the GPU-accelerated JSON reader
- PR #1745 Add rounding of numeric columns via Numba
- PR #1772 JSON reader: add support for BytesIO and StringIO input
- PR #1527 Support GDF_BOOL8 in readers and writers
- PR #1819 Logical operators (AND, OR, NOT) for libcudf and cuDF
- PR #1813 ORC Reader: Add support for stripe selection
- PR #1828 JSON Reader: add suport for bool8 columns
- PR #1833 Add column iterator with/without nulls
- PR #1665 Add the point-in-polygon GIS function
- PR #1863 Series and Dataframe methods for all and any
- PR #1908 cudf::copy_range and cudf::fill for copying/assigning an index or range to a constant
- PR #1921 Add additional formats for typecasting to/from strings
- PR #1807 Add Series.dropna()
- PR #1987 Allow user defined functions in the form of ptx code to be passed to binops
- PR #1948 Add operator functions like `Series.add()` to DataFrame and Series
- PR #1954 Add skip test argument to GPU build script
- PR #2018 Add bindings for new groupby C++ API
- PR #1984 Add rolling window operations Series.rolling() and DataFrame.rolling()
- PR #1542 Python method and bindings for to_csv
- PR #1995 Add Java API
- PR #1998 Add google benchmark to cudf
- PR #1845 Add cudf::drop_duplicates, DataFrame.drop_duplicates
- PR #1652 Added `Series.where()` feature
- PR #2074 Java Aggregates, logical ops, and better RMM support
- PR #2140 Add a `cudf::transform` function
- PR #2068 Concatenation of different typed columns

## Improvements

- PR #1538 Replacing LesserRTTI with inequality_comparator
- PR #1703 C++: Added non-aggregating `insert` to `concurrent_unordered_map` with specializations to store pairs with a single atomicCAS when possible.
- PR #1422 C++: Added a RAII wrapper for CUDA streams
- PR #1701 Added `unique` method for stringColumns
- PR #1713 Add documentation for Dask-XGBoost
- PR #1666 CSV Reader: Improve performance for files with large number of columns
- PR #1725 Enable the ability to use a single column groupby as its own index
- PR #1759 Add an example showing simultaneous rolling averages to `apply_grouped` documentation
- PR #1746 C++: Remove unused code: `windowed_ops.cu`, `sorting.cu`, `hash_ops.cu`
- PR #1748 C++: Add `bool` nullability flag to `device_table` row operators
- PR #1764 Improve Numerical column: `mean_var` and `mean`
- PR #1767 Speed up Python unit tests
- PR #1770 Added build.sh script, updated CI scripts and documentation
- PR #1739 ORC Reader: Add more pytest coverage
- PR #1696 Added null support in `Series.replace()`.
- PR #1390 Added some basic utility functions for `gdf_column`'s
- PR #1791 Added general column comparison code for testing
- PR #1795 Add printing of git submodule info to `print_env.sh`
- PR #1796 Removing old sort based group by code and gdf_filter
- PR #1811 Added funtions for copying/allocating `cudf::table`s
- PR #1838 Improve columnops.column_empty so that it returns typed columns instead of a generic Column
- PR #1890 Add utils.get_dummies- a pandas-like wrapper around one_hot-encoding
- PR #1823 CSV Reader: default the column type to string for empty dataframes
- PR #1827 Create bindings for scalar-vector binops, and update one_hot_encoding to use them
- PR #1817 Operators now support different sized dataframes as long as they don't share different sized columns
- PR #1855 Transition replace_nulls to new C++ API and update corresponding Cython/Python code
- PR #1858 Add `std::initializer_list` constructor to `column_wrapper`
- PR #1846 C++ type-erased gdf_equal_columns test util; fix gdf_equal_columns logic error
- PR #1390 Added some basic utility functions for `gdf_column`s
- PR #1391 Tidy up bit-resolution-operation and bitmask class code
- PR #1882 Add iloc functionality to MultiIndex dataframes
- PR #1884 Rolling windows: general enhancements and better coverage for unit tests
- PR #1886 support GDF_STRING_CATEGORY columns in apply_boolean_mask, drop_nulls and other libcudf functions
- PR #1896 Improve performance of groupby with levels specified in dask-cudf
- PR #1915 Improve iloc performance for non-contiguous row selection
- PR #1859 Convert read_json into a C++ API
- PR #1919 Rename libcudf namespace gdf to namespace cudf
- PR #1850 Support left_on and right_on for DataFrame merge operator
- PR #1930 Specialize constructor for `cudf::bool8` to cast argument to `bool`
- PR #1938 Add default constructor for `column_wrapper`
- PR #1930 Specialize constructor for `cudf::bool8` to cast argument to `bool`
- PR #1952 consolidate libcudf public API headers in include/cudf
- PR #1949 Improved selection with boolmask using libcudf `apply_boolean_mask`
- PR #1956 Add support for nulls in `query()`
- PR #1973 Update `std::tuple` to `std::pair` in top-most libcudf APIs and C++ transition guide
- PR #1981 Convert read_csv into a C++ API
- PR #1868 ORC Reader: Support row index for speed up on small/medium datasets
- PR #1964 Added support for list-like types in Series.str.cat
- PR #2005 Use HTML5 details tag in bug report issue template
- PR #2003 Removed few redundant unit-tests from test_string.py::test_string_cat
- PR #1944 Groupby design improvements
- PR #2017 Convert `read_orc()` into a C++ API
- PR #2011 Convert `read_parquet()` into a C++ API
- PR #1756 Add documentation "10 Minutes to cuDF and dask_cuDF"
- PR #2034 Adding support for string columns concatenation using "add" binary operator
- PR #2042 Replace old "10 Minutes" guide with new guide for docs build process
- PR #2036 Make library of common test utils to speed up tests compilation
- PR #2022 Facilitating get_dummies to be a high level api too
- PR #2050 Namespace IO readers and add back free-form `read_xxx` functions
- PR #2104 Add a functional ``sort=`` keyword argument to groupby
- PR #2108 Add `find_and_replace` for StringColumn for replacing single values
- PR #1803 cuDF/CuPy interoperability documentation

## Bug Fixes

- PR #1465 Fix for test_orc.py and test_sparse_df.py test failures
- PR #1583 Fix underlying issue in `as_index()` that was causing `Series.quantile()` to fail
- PR #1680 Add errors= keyword to drop() to fix cudf-dask bug
- PR #1651 Fix `query` function on empty dataframe
- PR #1616 Fix CategoricalColumn to access categories by index instead of iteration
- PR #1660 Fix bug in `loc` when indexing with a column name (a string)
- PR #1683 ORC reader: fix timestamp conversion to UTC
- PR #1613 Improve CategoricalColumn.fillna(-1) performance
- PR #1642 Fix failure of CSV_TEST gdf_csv_test.SkiprowsNrows on multiuser systems
- PR #1709 Fix handling of `datetime64[ms]` in `dataframe.select_dtypes`
- PR #1704 CSV Reader: Add support for the plus sign in number fields
- PR #1687 CSV reader: return an empty dataframe for zero size input
- PR #1757 Concatenating columns with null columns
- PR #1755 Add col_level keyword argument to melt
- PR #1758 Fix df.set_index() when setting index from an empty column
- PR #1749 ORC reader: fix long strings of NULL values resulting in incorrect data
- PR #1742 Parquet Reader: Fix index column name to match PANDAS compat
- PR #1782 Update libcudf doc version
- PR #1783 Update conda dependencies
- PR #1786 Maintain the original series name in series.unique output
- PR #1760 CSV Reader: fix segfault when dtype list only includes columns from usecols list
- PR #1831 build.sh: Assuming python is in PATH instead of using PYTHON env var
- PR #1839 Raise an error instead of segfaulting when transposing a DataFrame with StringColumns
- PR #1840 Retain index correctly during merge left_on right_on
- PR #1825 cuDF: Multiaggregation Groupby Failures
- PR #1789 CSV Reader: Fix missing support for specifying `int8` and `int16` dtypes
- PR #1857 Cython Bindings: Handle `bool` columns while calling `column_view_from_NDArrays`
- PR #1849 Allow DataFrame support methods to pass arguments to the methods
- PR #1847 Fixed #1375 by moving the nvstring check into the wrapper function
- PR #1864 Fixing cudf reduction for POWER platform
- PR #1869 Parquet reader: fix Dask timestamps not matching with Pandas (convert to milliseconds)
- PR #1876 add dtype=bool for `any`, `all` to treat integer column correctly
- PR #1875 CSV reader: take NaN values into account in dtype detection
- PR #1873 Add column dtype checking for the all/any methods
- PR #1902 Bug with string iteration in _apply_basic_agg
- PR #1887 Fix for initialization issue in pq_read_arg,orc_read_arg
- PR #1867 JSON reader: add support for null/empty fields, including the 'null' literal
- PR #1891 Fix bug #1750 in string column comparison
- PR #1909 Support of `to_pandas()` of boolean series with null values
- PR #1923 Use prefix removal when two aggs are called on a SeriesGroupBy
- PR #1914 Zero initialize gdf_column local variables
- PR #1959 Add support for comparing boolean Series to scalar
- PR #1966 Ignore index fix in series append
- PR #1967 Compute index __sizeof__ only once for DataFrame __sizeof__
- PR #1977 Support CUDA installation in default system directories
- PR #1982 Fixes incorrect index name after join operation
- PR #1985 Implement `GDF_PYMOD`, a special modulo that follows python's sign rules
- PR #1991 Parquet reader: fix decoding of NULLs
- PR #1990 Fixes a rendering bug in the `apply_grouped` documentation
- PR #1978 Fix for values being filled in an empty dataframe
- PR #2001 Correctly create MultiColumn from Pandas MultiColumn
- PR #2006 Handle empty dataframe groupby construction for dask
- PR #1965 Parquet Reader: Fix duplicate index column when it's already in `use_cols`
- PR #2033 Add pip to conda environment files to fix warning
- PR #2028 CSV Reader: Fix reading of uncompressed files without a recognized file extension
- PR #2073 Fix an issue when gathering columns with NVCategory and nulls
- PR #2053 cudf::apply_boolean_mask return empty column for empty boolean mask
- PR #2066 exclude `IteratorTest.mean_var_output` test from debug build
- PR #2069 Fix JNI code to use read_csv and read_parquet APIs
- PR #2071 Fix bug with unfound transitive dependencies for GTests in Ubuntu 18.04
- PR #2089 Configure Sphinx to render params correctly
- PR #2091 Fix another bug with unfound transitive dependencies for `cudftestutils` in Ubuntu 18.04
- PR #2115 Just apply `--disable-new-dtags` instead of trying to define all the transitive dependencies
- PR #2106 Fix errors in JitCache tests caused by sharing of device memory between processes
- PR #2120 Fix errors in JitCache tests caused by running multiple threads on the same data
- PR #2102 Fix memory leak in groupby
- PR #2113 fixed typo in to_csv code example


# cudf 0.7.2 (16 May 2019)

## New Features

- PR #1735 Added overload for atomicAdd on int64. Streamlined implementation of custom atomic overloads.
- PR #1741 Add MultiIndex concatenation

## Bug Fixes

- PR #1718 Fix issue with SeriesGroupBy MultiIndex in dask-cudf
- PR #1734 Python: fix performance regression for groupby count() aggregations
- PR #1768 Cython: fix handling read only schema buffers in gpuarrow reader


# cudf 0.7.1 (11 May 2019)

## New Features

- PR #1702 Lazy load MultiIndex to return groupby performance to near optimal.

## Bug Fixes

- PR #1708 Fix handling of `datetime64[ms]` in `dataframe.select_dtypes`


# cuDF 0.7.0 (10 May 2019)

## New Features

- PR #982 Implement gdf_group_by_without_aggregations and gdf_unique_indices functions
- PR #1142 Add `GDF_BOOL` column type
- PR #1194 Implement overloads for CUDA atomic operations
- PR #1292 Implemented Bitwise binary ops AND, OR, XOR (&, |, ^)
- PR #1235 Add GPU-accelerated Parquet Reader
- PR #1335 Added local_dict arg in `DataFrame.query()`.
- PR #1282 Add Series and DataFrame.describe()
- PR #1356 Rolling windows
- PR #1381 Add DataFrame._get_numeric_data
- PR #1388 Add CODEOWNERS file to auto-request reviews based on where changes are made
- PR #1396 Add DataFrame.drop method
- PR #1413 Add DataFrame.melt method
- PR #1412 Add DataFrame.pop()
- PR #1419 Initial CSV writer function
- PR #1441 Add Series level cumulative ops (cumsum, cummin, cummax, cumprod)
- PR #1420 Add script to build and test on a local gpuCI image
- PR #1440 Add DatetimeColumn.min(), DatetimeColumn.max()
- PR #1455 Add Series.Shift via Numba kernel
- PR #1441 Add Series level cumulative ops (cumsum, cummin, cummax, cumprod)
- PR #1461 Add Python coverage test to gpu build
- PR #1445 Parquet Reader: Add selective reading of rows and row group
- PR #1532 Parquet Reader: Add support for INT96 timestamps
- PR #1516 Add Series and DataFrame.ndim
- PR #1556 Add libcudf C++ transition guide
- PR #1466 Add GPU-accelerated ORC Reader
- PR #1565 Add build script for nightly doc builds
- PR #1508 Add Series isna, isnull, and notna
- PR #1456 Add Series.diff() via Numba kernel
- PR #1588 Add Index `astype` typecasting
- PR #1301 MultiIndex support
- PR #1599 Level keyword supported in groupby
- PR #929 Add support operations to dataframe
- PR #1609 Groupby accept list of Series
- PR #1658 Support `group_keys=True` keyword in groupby method

## Improvements

- PR #1531 Refactor closures as private functions in gpuarrow
- PR #1404 Parquet reader page data decoding speedup
- PR #1076 Use `type_dispatcher` in join, quantiles, filter, segmented sort, radix sort and hash_groupby
- PR #1202 Simplify README.md
- PR #1149 CSV Reader: Change convertStrToValue() functions to `__device__` only
- PR #1238 Improve performance of the CUDA trie used in the CSV reader
- PR #1245 Use file cache for JIT kernels
- PR #1278 Update CONTRIBUTING for new conda environment yml naming conventions
- PR #1163 Refactored UnaryOps. Reduced API to two functions: `gdf_unary_math` and `gdf_cast`. Added `abs`, `-`, and `~` ops. Changed bindings to Cython
- PR #1284 Update docs version
- PR #1287 add exclude argument to cudf.select_dtype function
- PR #1286 Refactor some of the CSV Reader kernels into generic utility functions
- PR #1291 fillna in `Series.to_gpu_array()` and `Series.to_array()` can accept the scalar too now.
- PR #1005 generic `reduction` and `scan` support
- PR #1349 Replace modernGPU sort join with thrust.
- PR #1363 Add a dataframe.mean(...) that raises NotImplementedError to satisfy `dask.dataframe.utils.is_dataframe_like`
- PR #1319 CSV Reader: Use column wrapper for gdf_column output alloc/dealloc
- PR #1376 Change series quantile default to linear
- PR #1399 Replace CFFI bindings for NVTX functions with Cython bindings
- PR #1389 Refactored `set_null_count()`
- PR #1386 Added macros `GDF_TRY()`, `CUDF_TRY()` and `ASSERT_CUDF_SUCCEEDED()`
- PR #1435 Rework CMake and conda recipes to depend on installed libraries
- PR #1391 Tidy up bit-resolution-operation and bitmask class code
- PR #1439 Add cmake variable to enable compiling CUDA code with -lineinfo
- PR #1462 Add ability to read parquet files from arrow::io::RandomAccessFile
- PR #1453 Convert CSV Reader CFFI to Cython
- PR #1479 Convert Parquet Reader CFFI to Cython
- PR #1397 Add a utility function for producing an overflow-safe kernel launch grid configuration
- PR #1382 Add GPU parsing of nested brackets to cuIO parsing utilities
- PR #1481 Add cudf::table constructor to allocate a set of `gdf_column`s
- PR #1484 Convert GroupBy CFFI to Cython
- PR #1463 Allow and default melt keyword argument var_name to be None
- PR #1486 Parquet Reader: Use device_buffer rather than device_ptr
- PR #1525 Add cudatoolkit conda dependency
- PR #1520 Renamed `src/dataframe` to `src/table` and moved `table.hpp`. Made `types.hpp` to be type declarations only.
- PR #1492 Convert transpose CFFI to Cython
- PR #1495 Convert binary and unary ops CFFI to Cython
- PR #1503 Convert sorting and hashing ops CFFI to Cython
- PR #1522 Use latest release version in update-version CI script
- PR #1533 Remove stale join CFFI, fix memory leaks in join Cython
- PR #1521 Added `row_bitmask` to compute bitmask for rows of a table. Merged `valids_ops.cu` and `bitmask_ops.cu`
- PR #1553 Overload `hash_row` to avoid using intial hash values. Updated `gdf_hash` to select between overloads
- PR #1585 Updated `cudf::table` to maintain own copy of wrapped `gdf_column*`s
- PR #1559 Add `except +` to all Cython function definitions to catch C++ exceptions properly
- PR #1617 `has_nulls` and `column_dtypes` for `cudf::table`
- PR #1590 Remove CFFI from the build / install process entirely
- PR #1536 Convert gpuarrow CFFI to Cython
- PR #1655 Add `Column._pointer` as a way to access underlying `gdf_column*` of a `Column`
- PR #1655 Update readme conda install instructions for cudf version 0.6 and 0.7


## Bug Fixes

- PR #1233 Fix dtypes issue while adding the column to `str` dataframe.
- PR #1254 CSV Reader: fix data type detection for floating-point numbers in scientific notation
- PR #1289 Fix looping over each value instead of each category in concatenation
- PR #1293 Fix Inaccurate error message in join.pyx
- PR #1308 Add atomicCAS overload for `int8_t`, `int16_t`
- PR #1317 Fix catch polymorphic exception by reference in ipc.cu
- PR #1325 Fix dtype of null bitmasks to int8
- PR #1326 Update build documentation to use -DCMAKE_CXX11_ABI=ON
- PR #1334 Add "na_position" argument to CategoricalColumn sort_by_values
- PR #1321 Fix out of bounds warning when checking Bzip2 header
- PR #1359 Add atomicAnd/Or/Xor for integers
- PR #1354 Fix `fillna()` behaviour when replacing values with different dtypes
- PR #1347 Fixed core dump issue while passing dict_dtypes without column names in `cudf.read_csv()`
- PR #1379 Fixed build failure caused due to error: 'col_dtype' may be used uninitialized
- PR #1392 Update cudf Dockerfile and package_versions.sh
- PR #1385 Added INT8 type to `_schema_to_dtype` for use in GpuArrowReader
- PR #1393 Fixed a bug in `gdf_count_nonzero_mask()` for the case of 0 bits to count
- PR #1395 Update CONTRIBUTING to use the environment variable CUDF_HOME
- PR #1416 Fix bug at gdf_quantile_exact and gdf_quantile_appox
- PR #1421 Fix remove creation of series multiple times during `add_column()`
- PR #1405 CSV Reader: Fix memory leaks on read_csv() failure
- PR #1328 Fix CategoricalColumn to_arrow() null mask
- PR #1433 Fix NVStrings/categories includes
- PR #1432 Update NVStrings to 0.7.* to coincide with 0.7 development
- PR #1483 Modify CSV reader to avoid cropping blank quoted characters in non-string fields
- PR #1446 Merge 1275 hotfix from master into branch-0.7
- PR #1447 Fix legacy groupby apply docstring
- PR #1451 Fix hash join estimated result size is not correct
- PR #1454 Fix local build script improperly change directory permissions
- PR #1490 Require Dask 1.1.0+ for `is_dataframe_like` test or skip otherwise.
- PR #1491 Use more specific directories & groups in CODEOWNERS
- PR #1497 Fix Thrust issue on CentOS caused by missing default constructor of host_vector elements
- PR #1498 Add missing include guard to device_atomics.cuh and separated DEVICE_ATOMICS_TEST
- PR #1506 Fix csv-write call to updated NVStrings method
- PR #1510 Added nvstrings `fillna()` function
- PR #1507 Parquet Reader: Default string data to GDF_STRING
- PR #1535 Fix doc issue to ensure correct labelling of cudf.series
- PR #1537 Fix `undefined reference` link error in HashPartitionTest
- PR #1548 Fix ci/local/build.sh README from using an incorrect image example
- PR #1551 CSV Reader: Fix integer column name indexing
- PR #1586 Fix broken `scalar_wrapper::operator==`
- PR #1591 ORC/Parquet Reader: Fix missing import for FileNotFoundError exception
- PR #1573 Parquet Reader: Fix crash due to clash with ORC reader datasource
- PR #1607 Revert change of `column.to_dense_buffer` always return by copy for performance concerns
- PR #1618 ORC reader: fix assert & data output when nrows/skiprows isn't aligned to stripe boundaries
- PR #1631 Fix failure of TYPES_TEST on some gcc-7 based systems.
- PR #1641 CSV Reader: Fix skip_blank_lines behavior with Windows line terminators (\r\n)
- PR #1648 ORC reader: fix non-deterministic output when skiprows is non-zero
- PR #1676 Fix groupby `as_index` behaviour with `MultiIndex`
- PR #1659 Fix bug caused by empty groupbys and multiindex slicing throwing exceptions
- PR #1656 Correct Groupby failure in dask when un-aggregable columns are left in dataframe.
- PR #1689 Fix groupby performance regression
- PR #1694 Add Cython as a runtime dependency since it's required in `setup.py`


# cuDF 0.6.1 (25 Mar 2019)

## Bug Fixes

- PR #1275 Fix CentOS exception in DataFrame.hash_partition from using value "returned" by a void function


# cuDF 0.6.0 (22 Mar 2019)

## New Features

- PR #760 Raise `FileNotFoundError` instead of `GDF_FILE_ERROR` in `read_csv` if the file does not exist
- PR #539 Add Python bindings for replace function
- PR #823 Add Doxygen configuration to enable building HTML documentation for libcudf C/C++ API
- PR #807 CSV Reader: Add byte_range parameter to specify the range in the input file to be read
- PR #857 Add Tail method for Series/DataFrame and update Head method to use iloc
- PR #858 Add series feature hashing support
- PR #871 CSV Reader: Add support for NA values, including user specified strings
- PR #893 Adds PyArrow based parquet readers / writers to Python, fix category dtype handling, fix arrow ingest buffer size issues
- PR #867 CSV Reader: Add support for ignoring blank lines and comment lines
- PR #887 Add Series digitize method
- PR #895 Add Series groupby
- PR #898 Add DataFrame.groupby(level=0) support
- PR #920 Add feather, JSON, HDF5 readers / writers from PyArrow / Pandas
- PR #888 CSV Reader: Add prefix parameter for column names, used when parsing without a header
- PR #913 Add DLPack support: convert between cuDF DataFrame and DLTensor
- PR #939 Add ORC reader from PyArrow
- PR #918 Add Series.groupby(level=0) support
- PR #906 Add binary and comparison ops to DataFrame
- PR #958 Support unary and binary ops on indexes
- PR #964 Add `rename` method to `DataFrame`, `Series`, and `Index`
- PR #985 Add `Series.to_frame` method
- PR #985 Add `drop=` keyword to reset_index method
- PR #994 Remove references to pygdf
- PR #990 Add external series groupby support
- PR #988 Add top-level merge function to cuDF
- PR #992 Add comparison binaryops to DateTime columns
- PR #996 Replace relative path imports with absolute paths in tests
- PR #995 CSV Reader: Add index_col parameter to specify the column name or index to be used as row labels
- PR #1004 Add `from_gpu_matrix` method to DataFrame
- PR #997 Add property index setter
- PR #1007 Replace relative path imports with absolute paths in cudf
- PR #1013 select columns with df.columns
- PR #1016 Rename Series.unique_count() to nunique() to match pandas API
- PR #947 Prefixsum to handle nulls and float types
- PR #1029 Remove rest of relative path imports
- PR #1021 Add filtered selection with assignment for Dataframes
- PR #872 Adding NVCategory support to cudf apis
- PR #1052 Add left/right_index and left/right_on keywords to merge
- PR #1091 Add `indicator=` and `suffixes=` keywords to merge
- PR #1107 Add unsupported keywords to Series.fillna
- PR #1032 Add string support to cuDF python
- PR #1136 Removed `gdf_concat`
- PR #1153 Added function for getting the padded allocation size for valid bitmask
- PR #1148 Add cudf.sqrt for dataframes and Series
- PR #1159 Add Python bindings for libcudf dlpack functions
- PR #1155 Add __array_ufunc__ for DataFrame and Series for sqrt
- PR #1168 to_frame for series accepts a name argument


## Improvements

- PR #1218 Add dask-cudf page to API docs
- PR #892 Add support for heterogeneous types in binary ops with JIT
- PR #730 Improve performance of `gdf_table` constructor
- PR #561 Add Doxygen style comments to Join CUDA functions
- PR #813 unified libcudf API functions by replacing gpu_ with gdf_
- PR #822 Add support for `__cuda_array_interface__` for ingest
- PR #756 Consolidate common helper functions from unordered map and multimap
- PR #753 Improve performance of groupby sum and average, especially for cases with few groups.
- PR #836 Add ingest support for arrow chunked arrays in Column, Series, DataFrame creation
- PR #763 Format doxygen comments for csv_read_arg struct
- PR #532 CSV Reader: Use type dispatcher instead of switch block
- PR #694 Unit test utilities improvements
- PR #878 Add better indexing to Groupby
- PR #554 Add `empty` method and `is_monotonic` attribute to `Index`
- PR #1040 Fixed up Doxygen comment tags
- PR #909 CSV Reader: Avoid host->device->host copy for header row data
- PR #916 Improved unit testing and error checking for `gdf_column_concat`
- PR #941 Replace `numpy` call in `Series.hash_encode` with `numba`
- PR #942 Added increment/decrement operators for wrapper types
- PR #943 Updated `count_nonzero_mask` to return `num_rows` when the mask is null
- PR #952 Added trait to map C++ type to `gdf_dtype`
- PR #966 Updated RMM submodule.
- PR #998 Add IO reader/writer modules to API docs, fix for missing cudf.Series docs
- PR #1017 concatenate along columns for Series and DataFrames
- PR #1002 Support indexing a dataframe with another boolean dataframe
- PR #1018 Better concatenation for Series and Dataframes
- PR #1036 Use Numpydoc style docstrings
- PR #1047 Adding gdf_dtype_extra_info to gdf_column_view_augmented
- PR #1054 Added default ctor to SerialTrieNode to overcome Thrust issue in CentOS7 + CUDA10
- PR #1024 CSV Reader: Add support for hexadecimal integers in integral-type columns
- PR #1033 Update `fillna()` to use libcudf function `gdf_replace_nulls`
- PR #1066 Added inplace assignment for columns and select_dtypes for dataframes
- PR #1026 CSV Reader: Change the meaning and type of the quoting parameter to match Pandas
- PR #1100 Adds `CUDF_EXPECTS` error-checking macro
- PR #1092 Fix select_dtype docstring
- PR #1111 Added cudf::table
- PR #1108 Sorting for datetime columns
- PR #1120 Return a `Series` (not a `Column`) from `Series.cat.set_categories()`
- PR #1128 CSV Reader: The last data row does not need to be line terminated
- PR #1183 Bump Arrow version to 0.12.1
- PR #1208 Default to CXX11_ABI=ON
- PR #1252 Fix NVStrings dependencies for cuda 9.2 and 10.0
- PR #2037 Optimize the existing `gather` and `scatter` routines in `libcudf`

## Bug Fixes

- PR #821 Fix flake8 issues revealed by flake8 update
- PR #808 Resolved renamed `d_columns_valids` variable name
- PR #820 CSV Reader: fix the issue where reader adds additional rows when file uses \r\n as a line terminator
- PR #780 CSV Reader: Fix scientific notation parsing and null values for empty quotes
- PR #815 CSV Reader: Fix data parsing when tabs are present in the input CSV file
- PR #850 Fix bug where left joins where the left df has 0 rows causes a crash
- PR #861 Fix memory leak by preserving the boolean mask index
- PR #875 Handle unnamed indexes in to/from arrow functions
- PR #877 Fix ingest of 1 row arrow tables in from arrow function
- PR #876 Added missing `<type_traits>` include
- PR #889 Deleted test_rmm.py which has now moved to RMM repo
- PR #866 Merge v0.5.1 numpy ABI hotfix into 0.6
- PR #917 value_counts return int type on empty columns
- PR #611 Renamed `gdf_reduce_optimal_output_size()` -> `gdf_reduction_get_intermediate_output_size()`
- PR #923 fix index for negative slicing for cudf dataframe and series
- PR #927 CSV Reader: Fix category GDF_CATEGORY hashes not being computed properly
- PR #921 CSV Reader: Fix parsing errors with delim_whitespace, quotations in the header row, unnamed columns
- PR #933 Fix handling objects of all nulls in series creation
- PR #940 CSV Reader: Fix an issue where the last data row is missing when using byte_range
- PR #945 CSV Reader: Fix incorrect datetime64 when milliseconds or space separator are used
- PR #959 Groupby: Problem with column name lookup
- PR #950 Converting dataframe/recarry with non-contiguous arrays
- PR #963 CSV Reader: Fix another issue with missing data rows when using byte_range
- PR #999 Fix 0 sized kernel launches and empty sort_index exception
- PR #993 Fix dtype in selecting 0 rows from objects
- PR #1009 Fix performance regression in `to_pandas` method on DataFrame
- PR #1008 Remove custom dask communication approach
- PR #1001 CSV Reader: Fix a memory access error when reading a large (>2GB) file with date columns
- PR #1019 Binary Ops: Fix error when one input column has null mask but other doesn't
- PR #1014 CSV Reader: Fix false positives in bool value detection
- PR #1034 CSV Reader: Fix parsing floating point precision and leading zero exponents
- PR #1044 CSV Reader: Fix a segfault when byte range aligns with a page
- PR #1058 Added support for `DataFrame.loc[scalar]`
- PR #1060 Fix column creation with all valid nan values
- PR #1073 CSV Reader: Fix an issue where a column name includes the return character
- PR #1090 Updating Doxygen Comments
- PR #1080 Fix dtypes returned from loc / iloc because of lists
- PR #1102 CSV Reader: Minor fixes and memory usage improvements
- PR #1174: Fix release script typo
- PR #1137 Add prebuild script for CI
- PR #1118 Enhanced the `DataFrame.from_records()` feature
- PR #1129 Fix join performance with index parameter from using numpy array
- PR #1145 Issue with .agg call on multi-column dataframes
- PR #908 Some testing code cleanup
- PR #1167 Fix issue with null_count not being set after inplace fillna()
- PR #1184 Fix iloc performance regression
- PR #1185 Support left_on/right_on and also on=str in merge
- PR #1200 Fix allocating bitmasks with numba instead of rmm in allocate_mask function
- PR #1213 Fix bug with csv reader requesting subset of columns using wrong datatype
- PR #1223 gpuCI: Fix label on rapidsai channel on gpu build scripts
- PR #1242 Add explicit Thrust exec policy to fix NVCATEGORY_TEST segfault on some platforms
- PR #1246 Fix categorical tests that failed due to bad implicit type conversion
- PR #1255 Fix overwriting conda package main label uploads
- PR #1259 Add dlpack includes to pip build


# cuDF 0.5.1 (05 Feb 2019)

## Bug Fixes

- PR #842 Avoid using numpy via cimport to prevent ABI issues in Cython compilation


# cuDF 0.5.0 (28 Jan 2019)

## New Features

- PR #722 Add bzip2 decompression support to `read_csv()`
- PR #693 add ZLIB-based GZIP/ZIP support to `read_csv_strings()`
- PR #411 added null support to gdf_order_by (new API) and cudf_table::sort
- PR #525 Added GitHub Issue templates for bugs, documentation, new features, and questions
- PR #501 CSV Reader: Add support for user-specified decimal point and thousands separator to read_csv_strings()
- PR #455 CSV Reader: Add support for user-specified decimal point and thousands separator to read_csv()
- PR #439 add `DataFrame.drop` method similar to pandas
- PR #356 add `DataFrame.transpose` method and `DataFrame.T` property similar to pandas
- PR #505 CSV Reader: Add support for user-specified boolean values
- PR #350 Implemented Series replace function
- PR #490 Added print_env.sh script to gather relevant environment details when reporting cuDF issues
- PR #474 add ZLIB-based GZIP/ZIP support to `read_csv()`
- PR #547 Added melt similar to `pandas.melt()`
- PR #491 Add CI test script to check for updates to CHANGELOG.md in PRs
- PR #550 Add CI test script to check for style issues in PRs
- PR #558 Add CI scripts for cpu-based conda and gpu-based test builds
- PR #524 Add Boolean Indexing
- PR #564 Update python `sort_values` method to use updated libcudf `gdf_order_by` API
- PR #509 CSV Reader: Input CSV file can now be passed in as a text or a binary buffer
- PR #607 Add `__iter__` and iteritems to DataFrame class
- PR #643 added a new api gdf_replace_nulls that allows a user to replace nulls in a column

## Improvements

- PR #426 Removed sort-based groupby and refactored existing groupby APIs. Also improves C++/CUDA compile time.
- PR #461 Add `CUDF_HOME` variable in README.md to replace relative pathing.
- PR #472 RMM: Created centralized rmm::device_vector alias and rmm::exec_policy
- PR #500 Improved the concurrent hash map class to support partitioned (multi-pass) hash table building.
- PR #454 Improve CSV reader docs and examples
- PR #465 Added templated C++ API for RMM to avoid explicit cast to `void**`
- PR #513 `.gitignore` tweaks
- PR #521 Add `assert_eq` function for testing
- PR #502 Simplify Dockerfile for local dev, eliminate old conda/pip envs
- PR #549 Adds `-rdynamic` compiler flag to nvcc for Debug builds
- PR #472 RMM: Created centralized rmm::device_vector alias and rmm::exec_policy
- PR #577 Added external C++ API for scatter/gather functions
- PR #500 Improved the concurrent hash map class to support partitioned (multi-pass) hash table building
- PR #583 Updated `gdf_size_type` to `int`
- PR #500 Improved the concurrent hash map class to support partitioned (multi-pass) hash table building
- PR #617 Added .dockerignore file. Prevents adding stale cmake cache files to the docker container
- PR #658 Reduced `JOIN_TEST` time by isolating overflow test of hash table size computation
- PR #664 Added Debuging instructions to README
- PR #651 Remove noqa marks in `__init__.py` files
- PR #671 CSV Reader: uncompressed buffer input can be parsed without explicitly specifying compression as None
- PR #684 Make RMM a submodule
- PR #718 Ensure sum, product, min, max methods pandas compatibility on empty datasets
- PR #720 Refactored Index classes to make them more Pandas-like, added CategoricalIndex
- PR #749 Improve to_arrow and from_arrow Pandas compatibility
- PR #766 Remove TravisCI references, remove unused variables from CMake, fix ARROW_VERSION in Cmake
- PR #773 Add build-args back to Dockerfile and handle dependencies based on environment yml file
- PR #781 Move thirdparty submodules to root and symlink in /cpp
- PR #843 Fix broken cudf/python API examples, add new methods to the API index

## Bug Fixes

- PR #569 CSV Reader: Fix days being off-by-one when parsing some dates
- PR #531 CSV Reader: Fix incorrect parsing of quoted numbers
- PR #465 Added templated C++ API for RMM to avoid explicit cast to `void**`
- PR #473 Added missing <random> include
- PR #478 CSV Reader: Add api support for auto column detection, header, mangle_dupe_cols, usecols
- PR #495 Updated README to correct where cffi pytest should be executed
- PR #501 Fix the intermittent segfault caused by the `thousands` and `compression` parameters in the csv reader
- PR #502 Simplify Dockerfile for local dev, eliminate old conda/pip envs
- PR #512 fix bug for `on` parameter in `DataFrame.merge` to allow for None or single column name
- PR #511 Updated python/cudf/bindings/join.pyx to fix cudf merge printing out dtypes
- PR #513 `.gitignore` tweaks
- PR #521 Add `assert_eq` function for testing
- PR #537 Fix CMAKE_CUDA_STANDARD_REQURIED typo in CMakeLists.txt
- PR #447 Fix silent failure in initializing DataFrame from generator
- PR #545 Temporarily disable csv reader thousands test to prevent segfault (test re-enabled in PR #501)
- PR #559 Fix Assertion error while using `applymap` to change the output dtype
- PR #575 Update `print_env.sh` script to better handle missing commands
- PR #612 Prevent an exception from occuring with true division on integer series.
- PR #630 Fix deprecation warning for `pd.core.common.is_categorical_dtype`
- PR #622 Fix Series.append() behaviour when appending values with different numeric dtype
- PR #603 Fix error while creating an empty column using None.
- PR #673 Fix array of strings not being caught in from_pandas
- PR #644 Fix return type and column support of dataframe.quantile()
- PR #634 Fix create `DataFrame.from_pandas()` with numeric column names
- PR #654 Add resolution check for GDF_TIMESTAMP in Join
- PR #648 Enforce one-to-one copy required when using `numba>=0.42.0`
- PR #645 Fix cmake build type handling not setting debug options when CMAKE_BUILD_TYPE=="Debug"
- PR #669 Fix GIL deadlock when launching multiple python threads that make Cython calls
- PR #665 Reworked the hash map to add a way to report the destination partition for a key
- PR #670 CMAKE: Fix env include path taking precedence over libcudf source headers
- PR #674 Check for gdf supported column types
- PR #677 Fix 'gdf_csv_test_Dates' gtest failure due to missing nrows parameter
- PR #604 Fix the parsing errors while reading a csv file using `sep` instead of `delimiter`.
- PR #686 Fix converting nulls to NaT values when converting Series to Pandas/Numpy
- PR #689 CSV Reader: Fix behavior with skiprows+header to match pandas implementation
- PR #691 Fixes Join on empty input DFs
- PR #706 CSV Reader: Fix broken dtype inference when whitespace is in data
- PR #717 CSV reader: fix behavior when parsing a csv file with no data rows
- PR #724 CSV Reader: fix build issue due to parameter type mismatch in a std::max call
- PR #734 Prevents reading undefined memory in gpu_expand_mask_bits numba kernel
- PR #747 CSV Reader: fix an issue where CUDA allocations fail with some large input files
- PR #750 Fix race condition for handling NVStrings in CMake
- PR #719 Fix merge column ordering
- PR #770 Fix issue where RMM submodule pointed to wrong branch and pin other to correct branches
- PR #778 Fix hard coded ABI off setting
- PR #784 Update RMM submodule commit-ish and pip paths
- PR #794 Update `rmm::exec_policy` usage to fix segmentation faults when used as temprory allocator.
- PR #800 Point git submodules to branches of forks instead of exact commits


# cuDF 0.4.0 (05 Dec 2018)

## New Features

- PR #398 add pandas-compatible `DataFrame.shape()` and `Series.shape()`
- PR #394 New documentation feature "10 Minutes to cuDF"
- PR #361 CSV Reader: Add support for strings with delimiters

## Improvements

 - PR #436 Improvements for type_dispatcher and wrapper structs
 - PR #429 Add CHANGELOG.md (this file)
 - PR #266 use faster CUDA-accelerated DataFrame column/Series concatenation.
 - PR #379 new C++ `type_dispatcher` reduces code complexity in supporting many data types.
 - PR #349 Improve performance for creating columns from memoryview objects
 - PR #445 Update reductions to use type_dispatcher. Adds integer types support to sum_of_squares.
 - PR #448 Improve installation instructions in README.md
 - PR #456 Change default CMake build to Release, and added option for disabling compilation of tests

## Bug Fixes

 - PR #444 Fix csv_test CUDA too many resources requested fail.
 - PR #396 added missing output buffer in validity tests for groupbys.
 - PR #408 Dockerfile updates for source reorganization
 - PR #437 Add cffi to Dockerfile conda env, fixes "cannot import name 'librmm'"
 - PR #417 Fix `map_test` failure with CUDA 10
 - PR #414 Fix CMake installation include file paths
 - PR #418 Properly cast string dtypes to programmatic dtypes when instantiating columns
 - PR #427 Fix and tests for Concatenation illegal memory access with nulls


# cuDF 0.3.0 (23 Nov 2018)

## New Features

 - PR #336 CSV Reader string support

## Improvements

 - PR #354 source code refactored for better organization. CMake build system overhaul. Beginning of transition to Cython bindings.
 - PR #290 Add support for typecasting to/from datetime dtype
 - PR #323 Add handling pyarrow boolean arrays in input/out, add tests
 - PR #325 GDF_VALIDITY_UNSUPPORTED now returned for algorithms that don't support non-empty valid bitmasks
 - PR #381 Faster InputTooLarge Join test completes in ms rather than minutes.
 - PR #373 .gitignore improvements
 - PR #367 Doc cleanup & examples for DataFrame methods
 - PR #333 Add Rapids Memory Manager documentation
 - PR #321 Rapids Memory Manager adds file/line location logging and convenience macros
 - PR #334 Implement DataFrame `__copy__` and `__deepcopy__`
 - PR #271 Add NVTX ranges to pygdf
 - PR #311 Document system requirements for conda install

## Bug Fixes

 - PR #337 Retain index on `scale()` function
 - PR #344 Fix test failure due to PyArrow 0.11 Boolean handling
 - PR #364 Remove noexcept from managed_allocator;  CMakeLists fix for NVstrings
 - PR #357 Fix bug that made all series be considered booleans for indexing
 - PR #351 replace conda env configuration for developers
 - PRs #346 #360 Fix CSV reading of negative numbers
 - PR #342 Fix CMake to use conda-installed nvstrings
 - PR #341 Preserve categorical dtype after groupby aggregations
 - PR #315 ReadTheDocs build update to fix missing libcuda.so
 - PR #320 FIX out-of-bounds access error in reductions.cu
 - PR #319 Fix out-of-bounds memory access in libcudf count_valid_bits
 - PR #303 Fix printing empty dataframe


# cuDF 0.2.0 and cuDF 0.1.0

These were initial releases of cuDF based on previously separate pyGDF and libGDF libraries.<|MERGE_RESOLUTION|>--- conflicted
+++ resolved
@@ -26,11 +26,8 @@
 - PR #3612 Add ability to customize the JIT kernel cache path
 - PR #3641 Remove duplicate definitions of CUDA_DEVICE_CALLABLE
 - PR #3640 Enable memory_usage in dask_cudf (also adds pd.Index from_pandas)
-<<<<<<< HEAD
+- PR #3654 Update Jitify submodule ref to include gcc-8 fix
 - PR #3520 Change read_parquet defaults and add warnings
-=======
-- PR #3654 Update Jitify submodule ref to include gcc-8 fix
->>>>>>> 5292d8c1
 
 ## Bug Fixes
 
