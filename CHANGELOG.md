# cuDF 0.11.0 (Date TBD)

## New Features
- PR #2905 Added `Series.median()` and null support for `Series.quantile()`
- PR #2930 JSON Reader: Support ARROW_RANDOM_FILE input
- PR #2956 Add `cudf::stack` and `cudf::tile`
- PR #2980 Added nvtext is_vowel/is_consonant functions
- PR #2987 Add `inplace` arg to `DataFrame.reset_index` and `Series`
- PR #3011 Added libcudf++ transition guide
- PR #3129 Add strings column factory from `std::vector`s
- PR #3054 Add parquet reader support for decimal data types
- PR #3022 adds DataFrame.astype for cuDF dataframes
- PR #2962 Add isnull(), notnull() and related functions
- PR #3025 Move search files to legacy
- PR #3068 Add `scalar` class
- PR #3094 Adding `any` and `all` support from libcudf
- PR #3130 Define and implement new `column_wrapper`
- PR #3143 Define and implement new copying APIs `slice` and `split`
- PR #3161 Move merge files to legacy
- PR #3079 Added support to write ORC files given a local path
- PR #3192 Add dtype param to cast `DataFrame` on init
- PR #3213 Port cuIO to libcudf++
- PR #3222 Add nvtext character tokenizer
- PR #3223 Java expose underlying buffers
- PR #3300 Add `DataFrame.insert`
- PR #3263 Define and implement new `valid_if`
- PR #3278 Add `to_host` utility to copy `column_view` to host
- PR #3087 Add new cudf::experimental bool8 wrapper
- PR #3219 Construct column from column_view
- PR #3229 Define and implement new search APIs
- PR #3308 java add API for memory usage callbacks
- PR #2691 Row-wise reduction and scan operations via CuPy
- PR #3291 Add normalize_nans_and_zeros
- PR #3187 Define and implement new replace APIs
- PR #3356 Add vertical concatenation for table/columns
- PR #3344 java split API
- PR #2791 Add `groupby.std()`
- PR #3368 Enable dropna argument in dask_cudf groupby
- PR #3298 add null replacement iterator for column_device_view
- PR #3297 Define and implement new groupby API.
- PR #3396 Update device_atomics with new bool8 and timestamp specializations
- PR #3411 Java host memory management API
- PR #3393 Implement df.cov and enable covariance/correlation in dask_cudf
- PR #3401 Add dask_cudf ORC writer (to_orc)
- PR #3331 Add copy_if_else
- PR #3427 Define and Implement new multi-search API
- PR #3442 Add Bool-index + Multi column + DataFrame support for set-item
- PR #3172 Define and implement new fill/repeat/copy_range APIs
- PR #3497 Add DataFrame.drop(..., inplace=False) argument

## Improvements

- PR #2904 Move gpu decompressors to cudf::io namespace
- PR #2977 Moved old C++ test utilities to legacy directory.
- PR #2965 Fix slow orc reader perf with large uncompressed blocks
- PR #2995 Move JIT type utilities to legacy directory
- PR #2927 Add ``Table`` and ``TableView`` extension classes that wrap legacy cudf::table
- PR #3005 Renames `cudf::exp` namespace to `cudf::experimental`
- PR #3008 Make safe versions of `is_null` and `is_valid` in `column_device_view`
- PR #3026 Move fill and repeat files to legacy
- PR #3027 Move copying.hpp and related source to legacy folder
- PR #3014 Snappy decompression optimizations
- PR #3032 Use `asarray` to coerce indices to a NumPy array
- PR #2996 IO Readers: Replace `cuio::device_buffer` with `rmm::device_buffer`
- PR #3051 Specialized hash function for strings column
- PR #3065 Select and Concat for cudf::experimental::table
- PR #3080 Move `valid_if.cuh` to `legacy/`
- PR #3052 Moved replace.hpp functionality to legacy
- PR #3091 Move join files to legacy
- PR #3092 Implicitly init RMM if Java allocates before init
- PR #3029 Update gdf_ numeric types with stdint and move to cudf namespace
- PR #3052 Moved replace.hpp functionality to legacy
- PR #2955 Add cmake option to only build for present GPU architecture
- PR #3070 Move functions.h and related source to legacy
- PR #2951 Allow set_index to handle a list of column names
- PR #3093 Move groupby files to legacy
- PR #2988 Removing GIS functionality (now part of cuSpatial library)
- PR #3067 Java method to return size of device memory buffer
- PR #3083 Improved some binary operation tests to include null testing.
- PR #3084 Update to arrow-cpp and pyarrow 0.15.0
- PR #3071 Move cuIO to legacy
- PR #3126 Round 2 of snappy decompression optimizations
- PR #3046 Define and implement new copying APIs `empty_like` and `allocate_like`
- PR #3128 Support MultiIndex in DataFrame.join
- PR #2971 Added initial gather and scatter methods for strings_column_view
- PR #3133 Port NVStrings to cudf column: count_characters and count_bytes
- PR #2991 Added strings column functions concatenate and join_strings
- PR #3028 Define and implement new `gather` APIs.
- PR #3135 Add nvtx utilities to cudf::nvtx namespace
- PR #3021 Java host side concat of serialized buffers
- PR #3138 Move unary files to legacy
- PR #3170 Port NVStrings substring functions to cudf strings column
- PR #3159 Port NVStrings is-chars-types function to cudf strings column
- PR #3154 Make `table_view_base.column()` const and add `mutable_table_view.column()`
- PR #3175 Set cmake cuda version variables
- PR #3171 Move deprecated error macros to legacy
- PR #3191 Port NVStrings integer convert ops to cudf column
- PR #3189 Port NVStrings find ops to cudf column
- PR #3352 Port NVStrings convert float functions to cudf strings column
- PR #3193 Add cuPy as a formal dependency
- PR #3195 Support for zero columned `table_view`
- PR #3165 Java device memory size for string category
- PR #3205 Move transform files to legacy
- PR #3202 Rename and move error.hpp to public headers
- PR #2878 Use upstream merge code in dask_cudf
- PR #3217 Port NVStrings upper and lower case conversion functions
- PR #3350 Port NVStrings booleans convert functions
- PR #3231 Add `column::release()` to give up ownership of contents.
- PR #3157 Use enum class rather than enum for mask_allocation_policy
- PR #3232 Port NVStrings datetime conversion to cudf strings column
- PR #3136 Define and implement new transpose API
- PR #3237 Define and implement new transform APIs
- PR #3245 Move binaryop files to legacy
- PR #3241 Move stream_compaction files to legacy
- PR #3166 Move reductions to legacy
- PR #3261 Small cleanup: remove `== true`
- PR #3271 Update rmm API based on `rmm.reinitialize(...)` change
- PR #3266 Remove optional checks for CuPy
- PR #3268 Adding null ordering per column feature when sorting
- PR #3239 Adding floating point specialization to comparators for NaNs
- PR #3270 Move predicates files to legacy
- PR #3281 Add to_host specialization for strings in column test utilities
- PR #3282 Add `num_bitmask_words`
- PR #3252 Add new factory methods to include passing an existing null mask
- PR #3288 Make `bit.cuh` utilities usable from host code.
- PR #3287 Move rolling windows files to legacy
- PR #3182 Define and implement new unary APIs `is_null` and `is_not_null`
- PR #3314 Drop `cython` from run requirements
- PR #3301 Add tests for empty column wrapper.
- PR #3294 Update to arrow-cpp and pyarrow 0.15.1
- PR #3310 Add `row_hasher` and `element_hasher` utilities
- PR #3272 Support non-default streams when creating/destroying hash maps
- PR #3286 Clean up the starter code on README
- PR #3332 Port NVStrings replace to cudf strings column
- PR #3354 Define and implement new `scatter` APIs
- PR #3322 Port NVStrings pad operations to cudf strings column
- PR #3345 Add cache member for number of characters in string_view class
- PR #3299 Define and implement new `is_sorted` APIs
- PR #3328 Partition by stripes in dask_cudf ORC reader
- PR #3243 Use upstream join code in dask_cudf
- PR #3371 Add `select` method to `table_view`
- PR #3309 Add java and JNI bindings for search bounds
- PR #3380 Concatenate columns of strings
- PR #3382 Add fill function for strings column
- PR #3391 Move device_atomics_tests.cu files to legacy
- PR #3303 Define and implement new stream compaction APIs `copy_if`, `drop_nulls`,
           `apply_boolean_mask`, `drop_duplicate` and `unique_count`.
- PR #3387 Strings column gather function
- PR #3440 Strings column scatter function
- PR #3389 Move quantiles.hpp + group_quantiles.hpp files to legacy
- PR #3397 Port unary cast to libcudf++
- PR #3398 Move reshape.hpp files to legacy
- PR #3425 Strings column copy_if_else implementation
- PR #3422 Move utilities to legacy
- PR #3201 Define and implement new datetime_ops APIs
- PR #3448 Port scatter_to_tables to libcudf++
- PR #3458 Update strings sections in the transition guide
- PR #3462 Add `make_empty_column` and update `empty_like`.
- PR #3465 Port `aggregation` traits and utilities.
- PR #3214 Define and implement new unary operations APIs
- PR #3475 Add `bitmask_to_host` column utility
- PR #3487 Add is_boolean trait and random timestamp generator for testing
- PR #3492 Small cleanup (remove std::abs) and comment
- PR #3407 Allow multiple row-groups per task in dask_cudf read_parquet
- PR #3500 cudf::fill()/cudf::repeat() support for strings columns.

## Bug Fixes

- PR #2895 Fixed dask_cudf group_split behavior to handle upstream rearrange_by_divisions
- PR #3048 Support for zero columned tables
- PR #3030 Fix snappy decoding regression in PR #3014
- PR #3041 Fixed exp to experimental namespace name change issue
- PR #3056 Add additional cmake hint for finding local build of RMM files
- PR #3060 Move copying.hpp includes to legacy
- PR #3139 Fixed java RMM auto initalization
- PR #3141 Java fix for relocated IO headers
- PR #3149 Rename column_wrapper.cuh to column_wrapper.hpp
- PR #3168 Fix mutable_column_device_view head const_cast
- PR #3199 Update JNI includes for legacy moves
- PR #3204 ORC writer: Fix ByteRLE encoding of NULLs
- PR #2994 Fix split_out-support but with hash_object_dispatch
- PR #3212 Fix string to date casting when format is not specified
- PR #3218 Fixes `row_lexicographic_comparator` issue with handling two tables
- PR #3228 Default initialize RMM when Java native dependencies are loaded
- PR #3012 replacing instances of `to_gpu_array` with `mem`
- PR #3236 Fix Numba 0.46+/CuPy 6.3 interface compatibility
- PR #3276 Update JNI includes for legacy moves
- PR #3256 Fix orc writer crash with multiple string columns
- PR #3211 Fix breaking change caused by rapidsai/rmm#167
- PR #3265 Fix dangling pointer in `is_sorted`
- PR #3267 ORC writer: fix incorrect ByteRLE encoding of long literal runs
- PR #3277 Fix invalid reference to deleted temporary in `is_sorted`.
- PR #3274 ORC writer: fix integer RLEv2 mode2 unsigned base value encoding
- PR #3279 Fix shutdown hang issues with pinned memory pool init executor
- PR #3280 Invalid children check in mutable_column_device_view
- PR #3289 fix java memory usage API for empty columns
- PR #3293 Fix loading of csv files zipped on MacOS (disabled zip min version check)
- PR #3295 Fix storing storing invalid RMM exec policies.
- PR #3307 Add pd.RangeIndex to from_pandas to fix dask_cudf meta_nonempty bug
- PR #3313 Fix public headers including non-public headers
- PR #3318 Revert arrow to 0.15.0 temporarily to unblock downstream projects CI
- PR #3317 Fix index-argument bug in dask_cudf parquet reader
- PR #3323 Fix `insert` non-assert test case
- PR #3341 Fix `Series` constructor converting NoneType to "None"
- PR #3326 Fix and test for detail::gather map iterator type inference
- PR #3334 Remove zero-size exception check from make_strings_column factories
- PR #3333 Fix compilation issues with `constexpr` functions not marked `__device__`
- PR #3340 Make all benchmarks use cudf base fixture to initialize RMM pool
- PR #3337 Fix Java to pad validity buffers to 64-byte boundary
- PR #3362 Fix `find_and_replace` upcasting series for python scalars and lists
- PR #3357 Disabling `column_view` iterators for non fixed-width types
- PR #3383 Fix : properly compute null counts for rolling_window.
- PR #3386 Removing external includes from `column_view.hpp`
- PR #3369 Add write_partition to dask_cudf to fix to_parquet bug
- PR #3388 Support getitem with bools when DataFrame has a MultiIndex
- PR #3408 Fix String and Column (De-)Serialization
- PR #3372 Fix dask-distributed scatter_by_map bug
- PR #3419 Fix a bug in parse_into_parts (incomplete input causing walking past the end of string).
- PR #3413 Fix dask_cudf read_csv file-list bug
- PR #3416 Fix memory leak in ColumnVector when pulling strings off the GPU
- PR #3424 Fix benchmark build by adding libcudacxx to benchmark's CMakeLists.txt
- PR #3435 Fix diff and shift for empty series
- PR #3439 Fix index-name bug in StringColumn concat
- PR #3445 Fix ORC Writer default stripe size
<<<<<<< HEAD
- PR #3523 Fix lgenfe issue with debug build
=======
- PR #3459 Fix printing of invalid entries
- PR #3466 Fix gather null mask allocation for invalid index
- PR #3468 Fix memory leak issue in `drop_duplicates`
- PR #3474 Fix small doc error in capitalize Docs
- PR #3491 Fix more doc errors in NVStrings
- PR #3478 Fix as_index deep copy via Index.rename inplace arg
- PR #3476 Fix ORC reader timezone conversion
- PR #3188 Repr slices up large DataFrames

>>>>>>> 5a73e75b

# cuDF 0.10.0 (16 Oct 2019)

## New Features

- PR #2423 Added `groupby.quantile()`
- PR #2522 Add Java bindings for NVStrings backed upper and lower case mutators
- PR #2605 Added Sort based groupby in libcudf
- PR #2607 Add Java bindings for parsing JSON
- PR #2629 Add dropna= parameter to groupby
- PR #2585 ORC & Parquet Readers: Remove millisecond timestamp restriction
- PR #2507 Add GPU-accelerated ORC Writer
- PR #2559 Add Series.tolist()
- PR #2653 Add Java bindings for rolling window operations
- PR #2480 Merge `custreamz` codebase into `cudf` repo
- PR #2674 Add __contains__ for Index/Series/Column
- PR #2635 Add support to read from remote and cloud sources like s3, gcs, hdfs
- PR #2722 Add Java bindings for NVTX ranges
- PR #2702 Add make_bool to dataset generation functions
- PR #2394 Move `rapidsai/custrings` into `cudf`
- PR #2734 Final sync of custrings source into cudf
- PR #2724 Add libcudf support for __contains__
- PR #2777 Add python bindings for porter stemmer measure functionality
- PR #2781 Add issorted to is_monotonic
- PR #2685 Add cudf::scatter_to_tables and cython binding
- PR #2743 Add Java bindings for NVStrings timestamp2long as part of String ColumnVector casting
- PR #2785 Add nvstrings Python docs
- PR #2786 Add benchmarks option to root build.sh
- PR #2802 Add `cudf::repeat()` and `cudf.Series.repeat()`
- PR #2773 Add Fisher's unbiased kurtosis and skew for Series/DataFrame
- PR #2748 Parquet Reader: Add option to specify loading of PANDAS index
- PR #2807 Add scatter_by_map to DataFrame python API
- PR #2836 Add nvstrings.code_points method
- PR #2844 Add Series/DataFrame notnull
- PR #2858 Add GTest type list utilities
- PR #2870 Add support for grouping by Series of arbitrary length
- PR #2719 Series covariance and Pearson correlation
- PR #2207 Beginning of libcudf overhaul: introduce new column and table types
- PR #2869 Add `cudf.CategoricalDtype`
- PR #2838 CSV Reader: Support ARROW_RANDOM_FILE input
- PR #2655 CuPy-based Series and Dataframe .values property
- PR #2803 Added `edit_distance_matrix()` function to calculate pairwise edit distance for each string on a given nvstrings object.
- PR #2811 Start of cudf strings column work based on 2207
- PR #2872 Add Java pinned memory pool allocator
- PR #2969 Add findAndReplaceAll to ColumnVector
- PR #2814 Add Datetimeindex.weekday
- PR #2999 Add timestamp conversion support for string categories
- PR #2918 Add cudf::column timestamp wrapper types

## Improvements

- PR #2578 Update legacy_groupby to use libcudf group_by_without_aggregation
- PR #2581 Removed `managed` allocator from hash map classes.
- PR #2571 Remove unnecessary managed memory from gdf_column_concat
- PR #2648 Cython/Python reorg
- PR #2588 Update Series.append documentation
- PR #2632 Replace dask-cudf set_index code with upstream
- PR #2682 Add cudf.set_allocator() function for easier allocator init
- PR #2642 Improve null printing and testing
- PR #2747 Add missing Cython headers / cudftestutil lib to conda package for cuspatial build
- PR #2706 Compute CSV format in device code to speedup performance
- PR #2673 Add support for np.longlong type
- PR #2703 move dask serialization dispatch into cudf
- PR #2728 Add YYMMDD to version tag for nightly conda packages
- PR #2729 Handle file-handle input in to_csv
- PR #2741 CSV Reader: Move kernel functions into its own file
- PR #2766 Improve nvstrings python cmake flexibility
- PR #2756 Add out_time_unit option to csv reader, support timestamp resolutions
- PR #2771 Stopgap alias for to_gpu_matrix()
- PR #2783 Support mapping input columns to function arguments in apply kernels
- PR #2645 libcudf unique_count for Series.nunique
- PR #2817 Dask-cudf: `read_parquet` support for remote filesystems
- PR #2823 improve java data movement debugging
- PR #2806 CSV Reader: Clean-up row offset operations
- PR #2640 Add dask wait/persist exmaple to 10 minute guide
- PR #2828 Optimizations of kernel launch configuration for `DataFrame.apply_rows` and `DataFrame.apply_chunks`
- PR #2831 Add `column` argument to `DataFrame.drop`
- PR #2775 Various optimizations to improve __getitem__ and __setitem__ performance
- PR #2810 cudf::allocate_like can optionally always allocate a mask.
- PR #2833 Parquet reader: align page data allocation sizes to 4-bytes to satisfy cuda-memcheck
- PR #2832 Using the new Python bindings for UCX
- PR #2856 Update group_split_cudf to use scatter_by_map
- PR #2890 Optionally keep serialized table data on the host.
- PR #2778 Doc: Updated and fixed some docstrings that were formatted incorrectly.
- PR #2830 Use YYMMDD tag in custreamz nightly build
- PR #2875 Java: Remove synchronized from register methods in MemoryCleaner
- PR #2887 Minor snappy decompression optimization
- PR #2899 Use new RMM API based on Cython
- PR #2788 Guide to Python UDFs
- PR #2919 Change java API to use operators in groupby namespace
- PR #2909 CSV Reader: Avoid row offsets host vector default init
- PR #2834 DataFrame supports setting columns via attribute syntax `df.x = col`
- PR #3147 DataFrame can be initialized from rows via list of tuples

## Bug Fixes

- PR #2584 ORC Reader: fix parsing of `DECIMAL` index positions
- PR #2619 Fix groupby serialization/deserialization
- PR #2614 Update Java version to match
- PR #2601 Fixes nlargest(1) issue in Series and Dataframe
- PR #2610 Fix a bug in index serialization (properly pass DeviceNDArray)
- PR #2621 Fixes the floordiv issue of not promoting float type when rhs is 0
- PR #2611 Types Test: fix static casting from negative int to string
- PR #2618 IO Readers: Fix datasource memory map failure for multiple reads
- PR #2628 groupby_without_aggregation non-nullable input table produces non-nullable output
- PR #2615 fix string category partitioning in java API
- PR #2641 fix string category and timeunit concat in the java API
- PR #2649 Fix groupby issue resulting from column_empty bug
- PR #2658 Fix astype() for null categorical columns
- PR #2660 fix column string category and timeunit concat in the java API
- PR #2664 ORC reader: fix `skip_rows` larger than first stripe
- PR #2654 Allow Java gdfOrderBy to work with string categories
- PR #2669 AVRO reader: fix non-deterministic output
- PR #2668 Update Java bindings to specify timestamp units for ORC and Parquet readers
- PR #2679 AVRO reader: fix cuda errors when decoding compressed streams
- PR #2692 Add concatenation for data-frame with different headers (empty and non-empty)
- PR #2651 Remove nvidia driver installation from ci/cpu/build.sh
- PR #2697 Ensure csv reader sets datetime column time units
- PR #2698 Return RangeIndex from contiguous slice of RangeIndex
- PR #2672 Fix null and integer handling in round
- PR #2704 Parquet Reader: Fix crash when loading string column with nulls
- PR #2725 Fix Jitify issue with running on Turing using CUDA version < 10
- PR #2731 Fix building of benchmarks
- PR #2738 Fix java to find new NVStrings locations
- PR #2736 Pin Jitify branch to v0.10 version
- PR #2742 IO Readers: Fix possible silent failures when creating `NvStrings` instance
- PR #2753 Fix java quantile API calls
- PR #2762 Fix validity processing for time in java
- PR #2796 Fix handling string slicing and other nvstrings delegated methods with dask
- PR #2769 Fix link to API docs in README.md
- PR #2772 Handle multiindex pandas Series #2772
- PR #2749 Fix apply_rows/apply_chunks pessimistic null mask to use in_cols null masks only
- PR #2752 CSV Reader: Fix exception when there's no rows to process
- PR #2716 Added Exception for `StringMethods` in string methods
- PR #2787 Fix Broadcasting `None` to `cudf-series`
- PR #2794 Fix async race in NVCategory::get_value and get_value_bounds
- PR #2795 Fix java build/cast error
- PR #2496 Fix improper merge of two dataframes when names differ
- PR #2824 Fix issue with incorrect result when Numeric Series replace is called several times
- PR #2751 Replace value with null
- PR #2765 Fix Java inequality comparisons for string category
- PR #2818 Fix java join API to use new C++ join API
- PR #2841 Fix nvstrings.slice and slice_from for range (0,0)
- PR #2837 Fix join benchmark
- PR #2809 Add hash_df and group_split dispatch functions for dask
- PR #2843 Parquet reader: fix skip_rows when not aligned with page or row_group boundaries
- PR #2851 Deleted existing dask-cudf/record.txt
- PR #2854 Fix column creation from ephemeral objects exposing __cuda_array_interface__
- PR #2860 Fix boolean indexing when the result is a single row
- PR #2859 Fix tail method issue for string columns
- PR #2852 Fixed `cumsum()` and `cumprod()` on boolean series.
- PR #2865 DaskIO: Fix `read_csv` and `read_orc` when input is list of files
- PR #2750 Fixed casting values to cudf::bool8 so non-zero values always cast to true
- PR #2873 Fixed dask_cudf read_partition bug by generating ParquetDatasetPiece
- PR #2850 Fixes dask_cudf.read_parquet on partitioned datasets
- PR #2896 Properly handle `axis` string keywords in `concat`
- PR #2926 Update rounding algorithm to avoid using fmod
- PR #2968 Fix Java dependency loading when using NVTX
- PR #2963 Fix ORC writer uncompressed block indexing
- PR #2928 CSV Reader: Fix using `byte_range` for large datasets
- PR #2983 Fix sm_70+ race condition in gpu_unsnap
- PR #2964 ORC Writer: Segfault when writing mixed numeric and string columns
- PR #3007 Java: Remove unit test that frees RMM invalid pointer
- PR #3009 Fix orc reader RLEv2 patch position regression from PR #2507
- PR #3002 Fix CUDA invalid configuration errors reported after loading an ORC file without data
- PR #3035 Update update-version.sh for new docs locations
- PR #3038 Fix uninitialized stream parameter in device_table deleter
- PR #3064 Fixes groupby performance issue
- PR #3061 Add rmmInitialize to nvstrings gtests
- PR #3058 Fix UDF doc markdown formatting
- PR #3059 Add nvstrings python build instructions to contributing.md


# cuDF 0.9.0 (21 Aug 2019)

## New Features

- PR #1993 Add CUDA-accelerated series aggregations: mean, var, std
- PR #2111 IO Readers: Support memory buffer, file-like object, and URL inputs
- PR #2012 Add `reindex()` to DataFrame and Series
- PR #2097 Add GPU-accelerated AVRO reader
- PR #2098 Support binary ops on DFs and Series with mismatched indices
- PR #2160 Merge `dask-cudf` codebase into `cudf` repo
- PR #2149 CSV Reader: Add `hex` dtype for explicit hexadecimal parsing
- PR #2156 Add `upper_bound()` and `lower_bound()` for libcudf tables and `searchsorted()` for cuDF Series
- PR #2158 CSV Reader: Support single, non-list/dict argument for `dtype`
- PR #2177 CSV Reader: Add `parse_dates` parameter for explicit date inference
- PR #1744 cudf::apply_boolean_mask and cudf::drop_nulls support for cudf::table inputs (multi-column)
- PR #2196 Add `DataFrame.dropna()`
- PR #2197 CSV Writer: add `chunksize` parameter for `to_csv`
- PR #2215 `type_dispatcher` benchmark
- PR #2179 Add Java quantiles
- PR #2157 Add __array_function__ to DataFrame and Series
- PR #2212 Java support for ORC reader
- PR #2224 Add DataFrame isna, isnull, notna functions
- PR #2236 Add Series.drop_duplicates
- PR #2105 Add hash-based join benchmark
- PR #2316 Add unique, nunique, and value_counts for datetime columns
- PR #2337 Add Java support for slicing a ColumnVector
- PR #2049 Add cudf::merge (sorted merge)
- PR #2368 Full cudf+dask Parquet Support
- PR #2380 New cudf::is_sorted checks whether cudf::table is sorted
- PR #2356 Java column vector standard deviation support
- PR #2221 MultiIndex full indexing - Support iloc and wildcards for loc
- PR #2429 Java support for getting length of strings in a ColumnVector
- PR #2415 Add `value_counts` for series of any type
- PR #2446 Add __array_function__ for index
- PR #2437 ORC reader: Add 'use_np_dtypes' option
- PR #2382 Add CategoricalAccessor add, remove, rename, and ordering methods
- PR #2464 Native implement `__cuda_array_interface__` for Series/Index/Column objects
- PR #2425 Rolling window now accepts array-based user-defined functions
- PR #2442 Add __setitem__
- PR #2449 Java support for getting byte count of strings in a ColumnVector
- PR #2492 Add groupby.size() method
- PR #2358 Add cudf::nans_to_nulls: convert floating point column into bitmask
- PR #2489 Add drop argument to set_index
- PR #2491 Add Java bindings for ORC reader 'use_np_dtypes' option
- PR #2213 Support s/ms/us/ns DatetimeColumn time unit resolutions
- PR #2536 Add _constructor properties to Series and DataFrame

## Improvements

- PR #2103 Move old `column` and `bitmask` files into `legacy/` directory
- PR #2109 added name to Python column classes
- PR #1947 Cleanup serialization code
- PR #2125 More aggregate in java API
- PR #2127 Add in java Scalar tests
- PR #2088 Refactor of Python groupby code
- PR #2130 Java serialization and deserialization of tables.
- PR #2131 Chunk rows logic added to csv_writer
- PR #2129 Add functions in the Java API to support nullable column filtering
- PR #2165 made changes to get_dummies api for it to be available in MethodCache
- PR #2171 Add CodeCov integration, fix doc version, make --skip-tests work when invoking with source
- PR #2184 handle remote orc files for dask-cudf
- PR #2186 Add `getitem` and `getattr` style access to Rolling objects
- PR #2168 Use cudf.Column for CategoricalColumn's categories instead of a tuple
- PR #2193 DOC: cudf::type_dispatcher documentation for specializing dispatched functors
- PR #2199 Better java support for appending strings
- PR #2176 Added column dtype support for datetime, int8, int16 to csv_writer
- PR #2209 Matching `get_dummies` & `select_dtypes` behavior to pandas
- PR #2217 Updated Java bindings to use the new groupby API
- PR #2214 DOC: Update doc instructions to build/install `cudf` and `dask-cudf`
- PR #2220 Update Java bindings for reduction rename
- PR #2232 Move CodeCov upload from build script to Jenkins
- PR #2225 refactor to use libcudf for gathering columns in dataframes
- PR #2293 Improve join performance (faster compute_join_output_size)
- PR #2300 Create separate dask codeowners for dask-cudf codebase
- PR #2304 gdf_group_by_without_aggregations returns gdf_column
- PR #2309 Java readers: remove redundant copy of result pointers
- PR #2307 Add `black` and `isort` to style checker script
- PR #2345 Restore removal of old groupby implementation
- PR #2342 Improve `astype()` to operate all ways
- PR #2329 using libcudf cudf::copy for column deep copy
- PR #2344 DOC: docs on code formatting for contributors
- PR #2376 Add inoperative axis= and win_type= arguments to Rolling()
- PR #2378 remove dask for (de-)serialization of cudf objects
- PR #2353 Bump Arrow and Dask versions
- PR #2377 Replace `standard_python_slice` with just `slice.indices()`
- PR #2373 cudf.DataFrame enchancements & Series.values support
- PR #2392 Remove dlpack submodule; make cuDF's Cython API externally accessible
- PR #2430 Updated Java bindings to use the new unary API
- PR #2406 Moved all existing `table` related files to a `legacy/` directory
- PR #2350 Performance related changes to get_dummies
- PR #2420 Remove `cudautils.astype` and replace with `typecast.apply_cast`
- PR #2456 Small improvement to typecast utility
- PR #2458 Fix handling of thirdparty packages in `isort` config
- PR #2459 IO Readers: Consolidate all readers to use `datasource` class
- PR #2475 Exposed type_dispatcher.hpp, nvcategory_util.hpp and wrapper_types.hpp in the include folder
- PR #2484 Enabled building libcudf as a static library
- PR #2453 Streamline CUDA_REL environment variable
- PR #2483 Bundle Boost filesystem dependency in the Java jar
- PR #2486 Java API hash functions
- PR #2481 Adds the ignore_null_keys option to the java api
- PR #2490 Java api: support multiple aggregates for the same column
- PR #2510 Java api: uses table based apply_boolean_mask
- PR #2432 Use pandas formatting for console, html, and latex output
- PR #2573 Bump numba version to 0.45.1
- PR #2606 Fix references to notebooks-contrib

## Bug Fixes

- PR #2086 Fixed quantile api behavior mismatch in series & dataframe
- PR #2128 Add offset param to host buffer readers in java API.
- PR #2145 Work around binops validity checks for java
- PR #2146 Work around unary_math validity checks for java
- PR #2151 Fixes bug in cudf::copy_range where null_count was invalid
- PR #2139 matching to pandas describe behavior & fixing nan values issue
- PR #2161 Implicitly convert unsigned to signed integer types in binops
- PR #2154 CSV Reader: Fix bools misdetected as strings dtype
- PR #2178 Fix bug in rolling bindings where a view of an ephemeral column was being taken
- PR #2180 Fix issue with isort reordering `importorskip` below imports depending on them
- PR #2187 fix to honor dtype when numpy arrays are passed to columnops.as_column
- PR #2190 Fix issue in astype conversion of string column to 'str'
- PR #2208 Fix issue with calling `head()` on one row dataframe
- PR #2229 Propagate exceptions from Cython cdef functions
- PR #2234 Fix issue with local build script not properly building
- PR #2223 Fix CUDA invalid configuration errors reported after loading small compressed ORC files
- PR #2162 Setting is_unique and is_monotonic-related attributes
- PR #2244 Fix ORC RLEv2 delta mode decoding with nonzero residual delta width
- PR #2297 Work around `var/std` unsupported only at debug build
- PR #2302 Fixed java serialization corner case
- PR #2355 Handle float16 in binary operations
- PR #2311 Fix copy behaviour for GenericIndex
- PR #2349 Fix issues with String filter in java API
- PR #2323 Fix groupby on categoricals
- PR #2328 Ensure order is preserved in CategoricalAccessor._set_categories
- PR #2202 Fix issue with unary ops mishandling empty input
- PR #2326 Fix for bug in DLPack when reading multiple columns
- PR #2324 Fix cudf Docker build
- PR #2325 Fix ORC RLEv2 patched base mode decoding with nonzero patch width
- PR #2235 Fix get_dummies to be compatible with dask
- PR #2332 Zero initialize gdf_dtype_extra_info
- PR #2355 Handle float16 in binary operations
- PR #2360 Fix missing dtype handling in cudf.Series & columnops.as_column
- PR #2364 Fix quantile api and other trivial issues around it
- PR #2361 Fixed issue with `codes` of CategoricalIndex
- PR #2357 Fixed inconsistent type of index created with from_pandas vs direct construction
- PR #2389 Fixed Rolling __getattr__ and __getitem__ for offset based windows
- PR #2402 Fixed bug in valid mask computation in cudf::copy_if (apply_boolean_mask)
- PR #2401 Fix to a scalar datetime(of type Days) issue
- PR #2386 Correctly allocate output valids in groupby
- PR #2411 Fixed failures on binary op on single element string column
- PR #2422 Fix Pandas logical binary operation incompatibilites
- PR #2447 Fix CodeCov posting build statuses temporarily
- PR #2450 Fix erroneous null handling in `cudf.DataFrame`'s `apply_rows`
- PR #2470 Fix issues with empty strings and string categories (Java)
- PR #2471 Fix String Column Validity.
- PR #2481 Fix java validity buffer serialization
- PR #2485 Updated bytes calculation to use size_t to avoid overflow in column concat
- PR #2461 Fix groupby multiple aggregations same column
- PR #2514 Fix cudf::drop_nulls threshold handling in Cython
- PR #2516 Fix utilities include paths and meta.yaml header paths
- PR #2517 Fix device memory leak in to_dlpack tensor deleter
- PR #2431 Fix local build generated file ownerships
- PR #2511 Added import of orc, refactored exception handlers to not squash fatal exceptions
- PR #2527 Fix index and column input handling in dask_cudf read_parquet
- PR #2466 Fix `dataframe.query` returning null rows erroneously
- PR #2548 Orc reader: fix non-deterministic data decoding at chunk boundaries
- PR #2557 fix cudautils import in string.py
- PR #2521 Fix casting datetimes from/to the same resolution
- PR #2545 Fix MultiIndexes with datetime levels
- PR #2560 Remove duplicate `dlpack` definition in conda recipe
- PR #2567 Fix ColumnVector.fromScalar issues while dealing with null scalars
- PR #2565 Orc reader: fix incorrect data decoding of int64 data types
- PR #2577 Fix search benchmark compilation error by adding necessary header
- PR #2604 Fix a bug in copying.pyx:_normalize_types that upcasted int32 to int64


# cuDF 0.8.0 (27 June 2019)

## New Features

- PR #1524 Add GPU-accelerated JSON Lines parser with limited feature set
- PR #1569 Add support for Json objects to the JSON Lines reader
- PR #1622 Add Series.loc
- PR #1654 Add cudf::apply_boolean_mask: faster replacement for gdf_apply_stencil
- PR #1487 cython gather/scatter
- PR #1310 Implemented the slice/split functionality.
- PR #1630 Add Python layer to the GPU-accelerated JSON reader
- PR #1745 Add rounding of numeric columns via Numba
- PR #1772 JSON reader: add support for BytesIO and StringIO input
- PR #1527 Support GDF_BOOL8 in readers and writers
- PR #1819 Logical operators (AND, OR, NOT) for libcudf and cuDF
- PR #1813 ORC Reader: Add support for stripe selection
- PR #1828 JSON Reader: add suport for bool8 columns
- PR #1833 Add column iterator with/without nulls
- PR #1665 Add the point-in-polygon GIS function
- PR #1863 Series and Dataframe methods for all and any
- PR #1908 cudf::copy_range and cudf::fill for copying/assigning an index or range to a constant
- PR #1921 Add additional formats for typecasting to/from strings
- PR #1807 Add Series.dropna()
- PR #1987 Allow user defined functions in the form of ptx code to be passed to binops
- PR #1948 Add operator functions like `Series.add()` to DataFrame and Series
- PR #1954 Add skip test argument to GPU build script
- PR #2018 Add bindings for new groupby C++ API
- PR #1984 Add rolling window operations Series.rolling() and DataFrame.rolling()
- PR #1542 Python method and bindings for to_csv
- PR #1995 Add Java API
- PR #1998 Add google benchmark to cudf
- PR #1845 Add cudf::drop_duplicates, DataFrame.drop_duplicates
- PR #1652 Added `Series.where()` feature
- PR #2074 Java Aggregates, logical ops, and better RMM support
- PR #2140 Add a `cudf::transform` function
- PR #2068 Concatenation of different typed columns

## Improvements

- PR #1538 Replacing LesserRTTI with inequality_comparator
- PR #1703 C++: Added non-aggregating `insert` to `concurrent_unordered_map` with specializations to store pairs with a single atomicCAS when possible.
- PR #1422 C++: Added a RAII wrapper for CUDA streams
- PR #1701 Added `unique` method for stringColumns
- PR #1713 Add documentation for Dask-XGBoost
- PR #1666 CSV Reader: Improve performance for files with large number of columns
- PR #1725 Enable the ability to use a single column groupby as its own index
- PR #1759 Add an example showing simultaneous rolling averages to `apply_grouped` documentation
- PR #1746 C++: Remove unused code: `windowed_ops.cu`, `sorting.cu`, `hash_ops.cu`
- PR #1748 C++: Add `bool` nullability flag to `device_table` row operators
- PR #1764 Improve Numerical column: `mean_var` and `mean`
- PR #1767 Speed up Python unit tests
- PR #1770 Added build.sh script, updated CI scripts and documentation
- PR #1739 ORC Reader: Add more pytest coverage
- PR #1696 Added null support in `Series.replace()`.
- PR #1390 Added some basic utility functions for `gdf_column`'s
- PR #1791 Added general column comparison code for testing
- PR #1795 Add printing of git submodule info to `print_env.sh`
- PR #1796 Removing old sort based group by code and gdf_filter
- PR #1811 Added funtions for copying/allocating `cudf::table`s
- PR #1838 Improve columnops.column_empty so that it returns typed columns instead of a generic Column
- PR #1890 Add utils.get_dummies- a pandas-like wrapper around one_hot-encoding
- PR #1823 CSV Reader: default the column type to string for empty dataframes
- PR #1827 Create bindings for scalar-vector binops, and update one_hot_encoding to use them
- PR #1817 Operators now support different sized dataframes as long as they don't share different sized columns
- PR #1855 Transition replace_nulls to new C++ API and update corresponding Cython/Python code
- PR #1858 Add `std::initializer_list` constructor to `column_wrapper`
- PR #1846 C++ type-erased gdf_equal_columns test util; fix gdf_equal_columns logic error
- PR #1390 Added some basic utility functions for `gdf_column`s
- PR #1391 Tidy up bit-resolution-operation and bitmask class code
- PR #1882 Add iloc functionality to MultiIndex dataframes
- PR #1884 Rolling windows: general enhancements and better coverage for unit tests
- PR #1886 support GDF_STRING_CATEGORY columns in apply_boolean_mask, drop_nulls and other libcudf functions
- PR #1896 Improve performance of groupby with levels specified in dask-cudf
- PR #1915 Improve iloc performance for non-contiguous row selection
- PR #1859 Convert read_json into a C++ API
- PR #1919 Rename libcudf namespace gdf to namespace cudf
- PR #1850 Support left_on and right_on for DataFrame merge operator
- PR #1930 Specialize constructor for `cudf::bool8` to cast argument to `bool`
- PR #1938 Add default constructor for `column_wrapper`
- PR #1930 Specialize constructor for `cudf::bool8` to cast argument to `bool`
- PR #1952 consolidate libcudf public API headers in include/cudf
- PR #1949 Improved selection with boolmask using libcudf `apply_boolean_mask`
- PR #1956 Add support for nulls in `query()`
- PR #1973 Update `std::tuple` to `std::pair` in top-most libcudf APIs and C++ transition guide
- PR #1981 Convert read_csv into a C++ API
- PR #1868 ORC Reader: Support row index for speed up on small/medium datasets
- PR #1964 Added support for list-like types in Series.str.cat
- PR #2005 Use HTML5 details tag in bug report issue template
- PR #2003 Removed few redundant unit-tests from test_string.py::test_string_cat
- PR #1944 Groupby design improvements
- PR #2017 Convert `read_orc()` into a C++ API
- PR #2011 Convert `read_parquet()` into a C++ API
- PR #1756 Add documentation "10 Minutes to cuDF and dask_cuDF"
- PR #2034 Adding support for string columns concatenation using "add" binary operator
- PR #2042 Replace old "10 Minutes" guide with new guide for docs build process
- PR #2036 Make library of common test utils to speed up tests compilation
- PR #2022 Facilitating get_dummies to be a high level api too
- PR #2050 Namespace IO readers and add back free-form `read_xxx` functions
- PR #2104 Add a functional ``sort=`` keyword argument to groupby
- PR #2108 Add `find_and_replace` for StringColumn for replacing single values
- PR #1803 cuDF/CuPy interoperability documentation

## Bug Fixes

- PR #1465 Fix for test_orc.py and test_sparse_df.py test failures
- PR #1583 Fix underlying issue in `as_index()` that was causing `Series.quantile()` to fail
- PR #1680 Add errors= keyword to drop() to fix cudf-dask bug
- PR #1651 Fix `query` function on empty dataframe
- PR #1616 Fix CategoricalColumn to access categories by index instead of iteration
- PR #1660 Fix bug in `loc` when indexing with a column name (a string)
- PR #1683 ORC reader: fix timestamp conversion to UTC
- PR #1613 Improve CategoricalColumn.fillna(-1) performance
- PR #1642 Fix failure of CSV_TEST gdf_csv_test.SkiprowsNrows on multiuser systems
- PR #1709 Fix handling of `datetime64[ms]` in `dataframe.select_dtypes`
- PR #1704 CSV Reader: Add support for the plus sign in number fields
- PR #1687 CSV reader: return an empty dataframe for zero size input
- PR #1757 Concatenating columns with null columns
- PR #1755 Add col_level keyword argument to melt
- PR #1758 Fix df.set_index() when setting index from an empty column
- PR #1749 ORC reader: fix long strings of NULL values resulting in incorrect data
- PR #1742 Parquet Reader: Fix index column name to match PANDAS compat
- PR #1782 Update libcudf doc version
- PR #1783 Update conda dependencies
- PR #1786 Maintain the original series name in series.unique output
- PR #1760 CSV Reader: fix segfault when dtype list only includes columns from usecols list
- PR #1831 build.sh: Assuming python is in PATH instead of using PYTHON env var
- PR #1839 Raise an error instead of segfaulting when transposing a DataFrame with StringColumns
- PR #1840 Retain index correctly during merge left_on right_on
- PR #1825 cuDF: Multiaggregation Groupby Failures
- PR #1789 CSV Reader: Fix missing support for specifying `int8` and `int16` dtypes
- PR #1857 Cython Bindings: Handle `bool` columns while calling `column_view_from_NDArrays`
- PR #1849 Allow DataFrame support methods to pass arguments to the methods
- PR #1847 Fixed #1375 by moving the nvstring check into the wrapper function
- PR #1864 Fixing cudf reduction for POWER platform
- PR #1869 Parquet reader: fix Dask timestamps not matching with Pandas (convert to milliseconds)
- PR #1876 add dtype=bool for `any`, `all` to treat integer column correctly
- PR #1875 CSV reader: take NaN values into account in dtype detection
- PR #1873 Add column dtype checking for the all/any methods
- PR #1902 Bug with string iteration in _apply_basic_agg
- PR #1887 Fix for initialization issue in pq_read_arg,orc_read_arg
- PR #1867 JSON reader: add support for null/empty fields, including the 'null' literal
- PR #1891 Fix bug #1750 in string column comparison
- PR #1909 Support of `to_pandas()` of boolean series with null values
- PR #1923 Use prefix removal when two aggs are called on a SeriesGroupBy
- PR #1914 Zero initialize gdf_column local variables
- PR #1959 Add support for comparing boolean Series to scalar
- PR #1966 Ignore index fix in series append
- PR #1967 Compute index __sizeof__ only once for DataFrame __sizeof__
- PR #1977 Support CUDA installation in default system directories
- PR #1982 Fixes incorrect index name after join operation
- PR #1985 Implement `GDF_PYMOD`, a special modulo that follows python's sign rules
- PR #1991 Parquet reader: fix decoding of NULLs
- PR #1990 Fixes a rendering bug in the `apply_grouped` documentation
- PR #1978 Fix for values being filled in an empty dataframe
- PR #2001 Correctly create MultiColumn from Pandas MultiColumn
- PR #2006 Handle empty dataframe groupby construction for dask
- PR #1965 Parquet Reader: Fix duplicate index column when it's already in `use_cols`
- PR #2033 Add pip to conda environment files to fix warning
- PR #2028 CSV Reader: Fix reading of uncompressed files without a recognized file extension
- PR #2073 Fix an issue when gathering columns with NVCategory and nulls
- PR #2053 cudf::apply_boolean_mask return empty column for empty boolean mask
- PR #2066 exclude `IteratorTest.mean_var_output` test from debug build
- PR #2069 Fix JNI code to use read_csv and read_parquet APIs
- PR #2071 Fix bug with unfound transitive dependencies for GTests in Ubuntu 18.04
- PR #2089 Configure Sphinx to render params correctly
- PR #2091 Fix another bug with unfound transitive dependencies for `cudftestutils` in Ubuntu 18.04
- PR #2115 Just apply `--disable-new-dtags` instead of trying to define all the transitive dependencies
- PR #2106 Fix errors in JitCache tests caused by sharing of device memory between processes
- PR #2120 Fix errors in JitCache tests caused by running multiple threads on the same data
- PR #2102 Fix memory leak in groupby
- PR #2113 fixed typo in to_csv code example


# cudf 0.7.2 (16 May 2019)

## New Features

- PR #1735 Added overload for atomicAdd on int64. Streamlined implementation of custom atomic overloads.
- PR #1741 Add MultiIndex concatenation

## Bug Fixes

- PR #1718 Fix issue with SeriesGroupBy MultiIndex in dask-cudf
- PR #1734 Python: fix performance regression for groupby count() aggregations
- PR #1768 Cython: fix handling read only schema buffers in gpuarrow reader


# cudf 0.7.1 (11 May 2019)

## New Features

- PR #1702 Lazy load MultiIndex to return groupby performance to near optimal.

## Bug Fixes

- PR #1708 Fix handling of `datetime64[ms]` in `dataframe.select_dtypes`


# cuDF 0.7.0 (10 May 2019)

## New Features

- PR #982 Implement gdf_group_by_without_aggregations and gdf_unique_indices functions
- PR #1142 Add `GDF_BOOL` column type
- PR #1194 Implement overloads for CUDA atomic operations
- PR #1292 Implemented Bitwise binary ops AND, OR, XOR (&, |, ^)
- PR #1235 Add GPU-accelerated Parquet Reader
- PR #1335 Added local_dict arg in `DataFrame.query()`.
- PR #1282 Add Series and DataFrame.describe()
- PR #1356 Rolling windows
- PR #1381 Add DataFrame._get_numeric_data
- PR #1388 Add CODEOWNERS file to auto-request reviews based on where changes are made
- PR #1396 Add DataFrame.drop method
- PR #1413 Add DataFrame.melt method
- PR #1412 Add DataFrame.pop()
- PR #1419 Initial CSV writer function
- PR #1441 Add Series level cumulative ops (cumsum, cummin, cummax, cumprod)
- PR #1420 Add script to build and test on a local gpuCI image
- PR #1440 Add DatetimeColumn.min(), DatetimeColumn.max()
- PR #1455 Add Series.Shift via Numba kernel
- PR #1441 Add Series level cumulative ops (cumsum, cummin, cummax, cumprod)
- PR #1461 Add Python coverage test to gpu build
- PR #1445 Parquet Reader: Add selective reading of rows and row group
- PR #1532 Parquet Reader: Add support for INT96 timestamps
- PR #1516 Add Series and DataFrame.ndim
- PR #1556 Add libcudf C++ transition guide
- PR #1466 Add GPU-accelerated ORC Reader
- PR #1565 Add build script for nightly doc builds
- PR #1508 Add Series isna, isnull, and notna
- PR #1456 Add Series.diff() via Numba kernel
- PR #1588 Add Index `astype` typecasting
- PR #1301 MultiIndex support
- PR #1599 Level keyword supported in groupby
- PR #929 Add support operations to dataframe
- PR #1609 Groupby accept list of Series
- PR #1658 Support `group_keys=True` keyword in groupby method

## Improvements

- PR #1531 Refactor closures as private functions in gpuarrow
- PR #1404 Parquet reader page data decoding speedup
- PR #1076 Use `type_dispatcher` in join, quantiles, filter, segmented sort, radix sort and hash_groupby
- PR #1202 Simplify README.md
- PR #1149 CSV Reader: Change convertStrToValue() functions to `__device__` only
- PR #1238 Improve performance of the CUDA trie used in the CSV reader
- PR #1245 Use file cache for JIT kernels
- PR #1278 Update CONTRIBUTING for new conda environment yml naming conventions
- PR #1163 Refactored UnaryOps. Reduced API to two functions: `gdf_unary_math` and `gdf_cast`. Added `abs`, `-`, and `~` ops. Changed bindings to Cython
- PR #1284 Update docs version
- PR #1287 add exclude argument to cudf.select_dtype function
- PR #1286 Refactor some of the CSV Reader kernels into generic utility functions
- PR #1291 fillna in `Series.to_gpu_array()` and `Series.to_array()` can accept the scalar too now.
- PR #1005 generic `reduction` and `scan` support
- PR #1349 Replace modernGPU sort join with thrust.
- PR #1363 Add a dataframe.mean(...) that raises NotImplementedError to satisfy `dask.dataframe.utils.is_dataframe_like`
- PR #1319 CSV Reader: Use column wrapper for gdf_column output alloc/dealloc
- PR #1376 Change series quantile default to linear
- PR #1399 Replace CFFI bindings for NVTX functions with Cython bindings
- PR #1389 Refactored `set_null_count()`
- PR #1386 Added macros `GDF_TRY()`, `CUDF_TRY()` and `ASSERT_CUDF_SUCCEEDED()`
- PR #1435 Rework CMake and conda recipes to depend on installed libraries
- PR #1391 Tidy up bit-resolution-operation and bitmask class code
- PR #1439 Add cmake variable to enable compiling CUDA code with -lineinfo
- PR #1462 Add ability to read parquet files from arrow::io::RandomAccessFile
- PR #1453 Convert CSV Reader CFFI to Cython
- PR #1479 Convert Parquet Reader CFFI to Cython
- PR #1397 Add a utility function for producing an overflow-safe kernel launch grid configuration
- PR #1382 Add GPU parsing of nested brackets to cuIO parsing utilities
- PR #1481 Add cudf::table constructor to allocate a set of `gdf_column`s
- PR #1484 Convert GroupBy CFFI to Cython
- PR #1463 Allow and default melt keyword argument var_name to be None
- PR #1486 Parquet Reader: Use device_buffer rather than device_ptr
- PR #1525 Add cudatoolkit conda dependency
- PR #1520 Renamed `src/dataframe` to `src/table` and moved `table.hpp`. Made `types.hpp` to be type declarations only.
- PR #1492 Convert transpose CFFI to Cython
- PR #1495 Convert binary and unary ops CFFI to Cython
- PR #1503 Convert sorting and hashing ops CFFI to Cython
- PR #1522 Use latest release version in update-version CI script
- PR #1533 Remove stale join CFFI, fix memory leaks in join Cython
- PR #1521 Added `row_bitmask` to compute bitmask for rows of a table. Merged `valids_ops.cu` and `bitmask_ops.cu`
- PR #1553 Overload `hash_row` to avoid using intial hash values. Updated `gdf_hash` to select between overloads
- PR #1585 Updated `cudf::table` to maintain own copy of wrapped `gdf_column*`s
- PR #1559 Add `except +` to all Cython function definitions to catch C++ exceptions properly
- PR #1617 `has_nulls` and `column_dtypes` for `cudf::table`
- PR #1590 Remove CFFI from the build / install process entirely
- PR #1536 Convert gpuarrow CFFI to Cython
- PR #1655 Add `Column._pointer` as a way to access underlying `gdf_column*` of a `Column`
- PR #1655 Update readme conda install instructions for cudf version 0.6 and 0.7


## Bug Fixes

- PR #1233 Fix dtypes issue while adding the column to `str` dataframe.
- PR #1254 CSV Reader: fix data type detection for floating-point numbers in scientific notation
- PR #1289 Fix looping over each value instead of each category in concatenation
- PR #1293 Fix Inaccurate error message in join.pyx
- PR #1308 Add atomicCAS overload for `int8_t`, `int16_t`
- PR #1317 Fix catch polymorphic exception by reference in ipc.cu
- PR #1325 Fix dtype of null bitmasks to int8
- PR #1326 Update build documentation to use -DCMAKE_CXX11_ABI=ON
- PR #1334 Add "na_position" argument to CategoricalColumn sort_by_values
- PR #1321 Fix out of bounds warning when checking Bzip2 header
- PR #1359 Add atomicAnd/Or/Xor for integers
- PR #1354 Fix `fillna()` behaviour when replacing values with different dtypes
- PR #1347 Fixed core dump issue while passing dict_dtypes without column names in `cudf.read_csv()`
- PR #1379 Fixed build failure caused due to error: 'col_dtype' may be used uninitialized
- PR #1392 Update cudf Dockerfile and package_versions.sh
- PR #1385 Added INT8 type to `_schema_to_dtype` for use in GpuArrowReader
- PR #1393 Fixed a bug in `gdf_count_nonzero_mask()` for the case of 0 bits to count
- PR #1395 Update CONTRIBUTING to use the environment variable CUDF_HOME
- PR #1416 Fix bug at gdf_quantile_exact and gdf_quantile_appox
- PR #1421 Fix remove creation of series multiple times during `add_column()`
- PR #1405 CSV Reader: Fix memory leaks on read_csv() failure
- PR #1328 Fix CategoricalColumn to_arrow() null mask
- PR #1433 Fix NVStrings/categories includes
- PR #1432 Update NVStrings to 0.7.* to coincide with 0.7 development
- PR #1483 Modify CSV reader to avoid cropping blank quoted characters in non-string fields
- PR #1446 Merge 1275 hotfix from master into branch-0.7
- PR #1447 Fix legacy groupby apply docstring
- PR #1451 Fix hash join estimated result size is not correct
- PR #1454 Fix local build script improperly change directory permissions
- PR #1490 Require Dask 1.1.0+ for `is_dataframe_like` test or skip otherwise.
- PR #1491 Use more specific directories & groups in CODEOWNERS
- PR #1497 Fix Thrust issue on CentOS caused by missing default constructor of host_vector elements
- PR #1498 Add missing include guard to device_atomics.cuh and separated DEVICE_ATOMICS_TEST
- PR #1506 Fix csv-write call to updated NVStrings method
- PR #1510 Added nvstrings `fillna()` function
- PR #1507 Parquet Reader: Default string data to GDF_STRING
- PR #1535 Fix doc issue to ensure correct labelling of cudf.series
- PR #1537 Fix `undefined reference` link error in HashPartitionTest
- PR #1548 Fix ci/local/build.sh README from using an incorrect image example
- PR #1551 CSV Reader: Fix integer column name indexing
- PR #1586 Fix broken `scalar_wrapper::operator==`
- PR #1591 ORC/Parquet Reader: Fix missing import for FileNotFoundError exception
- PR #1573 Parquet Reader: Fix crash due to clash with ORC reader datasource
- PR #1607 Revert change of `column.to_dense_buffer` always return by copy for performance concerns
- PR #1618 ORC reader: fix assert & data output when nrows/skiprows isn't aligned to stripe boundaries
- PR #1631 Fix failure of TYPES_TEST on some gcc-7 based systems.
- PR #1641 CSV Reader: Fix skip_blank_lines behavior with Windows line terminators (\r\n)
- PR #1648 ORC reader: fix non-deterministic output when skiprows is non-zero
- PR #1676 Fix groupby `as_index` behaviour with `MultiIndex`
- PR #1659 Fix bug caused by empty groupbys and multiindex slicing throwing exceptions
- PR #1656 Correct Groupby failure in dask when un-aggregable columns are left in dataframe.
- PR #1689 Fix groupby performance regression
- PR #1694 Add Cython as a runtime dependency since it's required in `setup.py`


# cuDF 0.6.1 (25 Mar 2019)

## Bug Fixes

- PR #1275 Fix CentOS exception in DataFrame.hash_partition from using value "returned" by a void function


# cuDF 0.6.0 (22 Mar 2019)

## New Features

- PR #760 Raise `FileNotFoundError` instead of `GDF_FILE_ERROR` in `read_csv` if the file does not exist
- PR #539 Add Python bindings for replace function
- PR #823 Add Doxygen configuration to enable building HTML documentation for libcudf C/C++ API
- PR #807 CSV Reader: Add byte_range parameter to specify the range in the input file to be read
- PR #857 Add Tail method for Series/DataFrame and update Head method to use iloc
- PR #858 Add series feature hashing support
- PR #871 CSV Reader: Add support for NA values, including user specified strings
- PR #893 Adds PyArrow based parquet readers / writers to Python, fix category dtype handling, fix arrow ingest buffer size issues
- PR #867 CSV Reader: Add support for ignoring blank lines and comment lines
- PR #887 Add Series digitize method
- PR #895 Add Series groupby
- PR #898 Add DataFrame.groupby(level=0) support
- PR #920 Add feather, JSON, HDF5 readers / writers from PyArrow / Pandas
- PR #888 CSV Reader: Add prefix parameter for column names, used when parsing without a header
- PR #913 Add DLPack support: convert between cuDF DataFrame and DLTensor
- PR #939 Add ORC reader from PyArrow
- PR #918 Add Series.groupby(level=0) support
- PR #906 Add binary and comparison ops to DataFrame
- PR #958 Support unary and binary ops on indexes
- PR #964 Add `rename` method to `DataFrame`, `Series`, and `Index`
- PR #985 Add `Series.to_frame` method
- PR #985 Add `drop=` keyword to reset_index method
- PR #994 Remove references to pygdf
- PR #990 Add external series groupby support
- PR #988 Add top-level merge function to cuDF
- PR #992 Add comparison binaryops to DateTime columns
- PR #996 Replace relative path imports with absolute paths in tests
- PR #995 CSV Reader: Add index_col parameter to specify the column name or index to be used as row labels
- PR #1004 Add `from_gpu_matrix` method to DataFrame
- PR #997 Add property index setter
- PR #1007 Replace relative path imports with absolute paths in cudf
- PR #1013 select columns with df.columns
- PR #1016 Rename Series.unique_count() to nunique() to match pandas API
- PR #947 Prefixsum to handle nulls and float types
- PR #1029 Remove rest of relative path imports
- PR #1021 Add filtered selection with assignment for Dataframes
- PR #872 Adding NVCategory support to cudf apis
- PR #1052 Add left/right_index and left/right_on keywords to merge
- PR #1091 Add `indicator=` and `suffixes=` keywords to merge
- PR #1107 Add unsupported keywords to Series.fillna
- PR #1032 Add string support to cuDF python
- PR #1136 Removed `gdf_concat`
- PR #1153 Added function for getting the padded allocation size for valid bitmask
- PR #1148 Add cudf.sqrt for dataframes and Series
- PR #1159 Add Python bindings for libcudf dlpack functions
- PR #1155 Add __array_ufunc__ for DataFrame and Series for sqrt
- PR #1168 to_frame for series accepts a name argument


## Improvements

- PR #1218 Add dask-cudf page to API docs
- PR #892 Add support for heterogeneous types in binary ops with JIT
- PR #730 Improve performance of `gdf_table` constructor
- PR #561 Add Doxygen style comments to Join CUDA functions
- PR #813 unified libcudf API functions by replacing gpu_ with gdf_
- PR #822 Add support for `__cuda_array_interface__` for ingest
- PR #756 Consolidate common helper functions from unordered map and multimap
- PR #753 Improve performance of groupby sum and average, especially for cases with few groups.
- PR #836 Add ingest support for arrow chunked arrays in Column, Series, DataFrame creation
- PR #763 Format doxygen comments for csv_read_arg struct
- PR #532 CSV Reader: Use type dispatcher instead of switch block
- PR #694 Unit test utilities improvements
- PR #878 Add better indexing to Groupby
- PR #554 Add `empty` method and `is_monotonic` attribute to `Index`
- PR #1040 Fixed up Doxygen comment tags
- PR #909 CSV Reader: Avoid host->device->host copy for header row data
- PR #916 Improved unit testing and error checking for `gdf_column_concat`
- PR #941 Replace `numpy` call in `Series.hash_encode` with `numba`
- PR #942 Added increment/decrement operators for wrapper types
- PR #943 Updated `count_nonzero_mask` to return `num_rows` when the mask is null
- PR #952 Added trait to map C++ type to `gdf_dtype`
- PR #966 Updated RMM submodule.
- PR #998 Add IO reader/writer modules to API docs, fix for missing cudf.Series docs
- PR #1017 concatenate along columns for Series and DataFrames
- PR #1002 Support indexing a dataframe with another boolean dataframe
- PR #1018 Better concatenation for Series and Dataframes
- PR #1036 Use Numpydoc style docstrings
- PR #1047 Adding gdf_dtype_extra_info to gdf_column_view_augmented
- PR #1054 Added default ctor to SerialTrieNode to overcome Thrust issue in CentOS7 + CUDA10
- PR #1024 CSV Reader: Add support for hexadecimal integers in integral-type columns
- PR #1033 Update `fillna()` to use libcudf function `gdf_replace_nulls`
- PR #1066 Added inplace assignment for columns and select_dtypes for dataframes
- PR #1026 CSV Reader: Change the meaning and type of the quoting parameter to match Pandas
- PR #1100 Adds `CUDF_EXPECTS` error-checking macro
- PR #1092 Fix select_dtype docstring
- PR #1111 Added cudf::table
- PR #1108 Sorting for datetime columns
- PR #1120 Return a `Series` (not a `Column`) from `Series.cat.set_categories()`
- PR #1128 CSV Reader: The last data row does not need to be line terminated
- PR #1183 Bump Arrow version to 0.12.1
- PR #1208 Default to CXX11_ABI=ON
- PR #1252 Fix NVStrings dependencies for cuda 9.2 and 10.0
- PR #2037 Optimize the existing `gather` and `scatter` routines in `libcudf`

## Bug Fixes

- PR #821 Fix flake8 issues revealed by flake8 update
- PR #808 Resolved renamed `d_columns_valids` variable name
- PR #820 CSV Reader: fix the issue where reader adds additional rows when file uses \r\n as a line terminator
- PR #780 CSV Reader: Fix scientific notation parsing and null values for empty quotes
- PR #815 CSV Reader: Fix data parsing when tabs are present in the input CSV file
- PR #850 Fix bug where left joins where the left df has 0 rows causes a crash
- PR #861 Fix memory leak by preserving the boolean mask index
- PR #875 Handle unnamed indexes in to/from arrow functions
- PR #877 Fix ingest of 1 row arrow tables in from arrow function
- PR #876 Added missing `<type_traits>` include
- PR #889 Deleted test_rmm.py which has now moved to RMM repo
- PR #866 Merge v0.5.1 numpy ABI hotfix into 0.6
- PR #917 value_counts return int type on empty columns
- PR #611 Renamed `gdf_reduce_optimal_output_size()` -> `gdf_reduction_get_intermediate_output_size()`
- PR #923 fix index for negative slicing for cudf dataframe and series
- PR #927 CSV Reader: Fix category GDF_CATEGORY hashes not being computed properly
- PR #921 CSV Reader: Fix parsing errors with delim_whitespace, quotations in the header row, unnamed columns
- PR #933 Fix handling objects of all nulls in series creation
- PR #940 CSV Reader: Fix an issue where the last data row is missing when using byte_range
- PR #945 CSV Reader: Fix incorrect datetime64 when milliseconds or space separator are used
- PR #959 Groupby: Problem with column name lookup
- PR #950 Converting dataframe/recarry with non-contiguous arrays
- PR #963 CSV Reader: Fix another issue with missing data rows when using byte_range
- PR #999 Fix 0 sized kernel launches and empty sort_index exception
- PR #993 Fix dtype in selecting 0 rows from objects
- PR #1009 Fix performance regression in `to_pandas` method on DataFrame
- PR #1008 Remove custom dask communication approach
- PR #1001 CSV Reader: Fix a memory access error when reading a large (>2GB) file with date columns
- PR #1019 Binary Ops: Fix error when one input column has null mask but other doesn't
- PR #1014 CSV Reader: Fix false positives in bool value detection
- PR #1034 CSV Reader: Fix parsing floating point precision and leading zero exponents
- PR #1044 CSV Reader: Fix a segfault when byte range aligns with a page
- PR #1058 Added support for `DataFrame.loc[scalar]`
- PR #1060 Fix column creation with all valid nan values
- PR #1073 CSV Reader: Fix an issue where a column name includes the return character
- PR #1090 Updating Doxygen Comments
- PR #1080 Fix dtypes returned from loc / iloc because of lists
- PR #1102 CSV Reader: Minor fixes and memory usage improvements
- PR #1174: Fix release script typo
- PR #1137 Add prebuild script for CI
- PR #1118 Enhanced the `DataFrame.from_records()` feature
- PR #1129 Fix join performance with index parameter from using numpy array
- PR #1145 Issue with .agg call on multi-column dataframes
- PR #908 Some testing code cleanup
- PR #1167 Fix issue with null_count not being set after inplace fillna()
- PR #1184 Fix iloc performance regression
- PR #1185 Support left_on/right_on and also on=str in merge
- PR #1200 Fix allocating bitmasks with numba instead of rmm in allocate_mask function
- PR #1213 Fix bug with csv reader requesting subset of columns using wrong datatype
- PR #1223 gpuCI: Fix label on rapidsai channel on gpu build scripts
- PR #1242 Add explicit Thrust exec policy to fix NVCATEGORY_TEST segfault on some platforms
- PR #1246 Fix categorical tests that failed due to bad implicit type conversion
- PR #1255 Fix overwriting conda package main label uploads
- PR #1259 Add dlpack includes to pip build


# cuDF 0.5.1 (05 Feb 2019)

## Bug Fixes

- PR #842 Avoid using numpy via cimport to prevent ABI issues in Cython compilation


# cuDF 0.5.0 (28 Jan 2019)

## New Features

- PR #722 Add bzip2 decompression support to `read_csv()`
- PR #693 add ZLIB-based GZIP/ZIP support to `read_csv_strings()`
- PR #411 added null support to gdf_order_by (new API) and cudf_table::sort
- PR #525 Added GitHub Issue templates for bugs, documentation, new features, and questions
- PR #501 CSV Reader: Add support for user-specified decimal point and thousands separator to read_csv_strings()
- PR #455 CSV Reader: Add support for user-specified decimal point and thousands separator to read_csv()
- PR #439 add `DataFrame.drop` method similar to pandas
- PR #356 add `DataFrame.transpose` method and `DataFrame.T` property similar to pandas
- PR #505 CSV Reader: Add support for user-specified boolean values
- PR #350 Implemented Series replace function
- PR #490 Added print_env.sh script to gather relevant environment details when reporting cuDF issues
- PR #474 add ZLIB-based GZIP/ZIP support to `read_csv()`
- PR #547 Added melt similar to `pandas.melt()`
- PR #491 Add CI test script to check for updates to CHANGELOG.md in PRs
- PR #550 Add CI test script to check for style issues in PRs
- PR #558 Add CI scripts for cpu-based conda and gpu-based test builds
- PR #524 Add Boolean Indexing
- PR #564 Update python `sort_values` method to use updated libcudf `gdf_order_by` API
- PR #509 CSV Reader: Input CSV file can now be passed in as a text or a binary buffer
- PR #607 Add `__iter__` and iteritems to DataFrame class
- PR #643 added a new api gdf_replace_nulls that allows a user to replace nulls in a column

## Improvements

- PR #426 Removed sort-based groupby and refactored existing groupby APIs. Also improves C++/CUDA compile time.
- PR #461 Add `CUDF_HOME` variable in README.md to replace relative pathing.
- PR #472 RMM: Created centralized rmm::device_vector alias and rmm::exec_policy
- PR #500 Improved the concurrent hash map class to support partitioned (multi-pass) hash table building.
- PR #454 Improve CSV reader docs and examples
- PR #465 Added templated C++ API for RMM to avoid explicit cast to `void**`
- PR #513 `.gitignore` tweaks
- PR #521 Add `assert_eq` function for testing
- PR #502 Simplify Dockerfile for local dev, eliminate old conda/pip envs
- PR #549 Adds `-rdynamic` compiler flag to nvcc for Debug builds
- PR #472 RMM: Created centralized rmm::device_vector alias and rmm::exec_policy
- PR #577 Added external C++ API for scatter/gather functions
- PR #500 Improved the concurrent hash map class to support partitioned (multi-pass) hash table building
- PR #583 Updated `gdf_size_type` to `int`
- PR #500 Improved the concurrent hash map class to support partitioned (multi-pass) hash table building
- PR #617 Added .dockerignore file. Prevents adding stale cmake cache files to the docker container
- PR #658 Reduced `JOIN_TEST` time by isolating overflow test of hash table size computation
- PR #664 Added Debuging instructions to README
- PR #651 Remove noqa marks in `__init__.py` files
- PR #671 CSV Reader: uncompressed buffer input can be parsed without explicitly specifying compression as None
- PR #684 Make RMM a submodule
- PR #718 Ensure sum, product, min, max methods pandas compatibility on empty datasets
- PR #720 Refactored Index classes to make them more Pandas-like, added CategoricalIndex
- PR #749 Improve to_arrow and from_arrow Pandas compatibility
- PR #766 Remove TravisCI references, remove unused variables from CMake, fix ARROW_VERSION in Cmake
- PR #773 Add build-args back to Dockerfile and handle dependencies based on environment yml file
- PR #781 Move thirdparty submodules to root and symlink in /cpp
- PR #843 Fix broken cudf/python API examples, add new methods to the API index

## Bug Fixes

- PR #569 CSV Reader: Fix days being off-by-one when parsing some dates
- PR #531 CSV Reader: Fix incorrect parsing of quoted numbers
- PR #465 Added templated C++ API for RMM to avoid explicit cast to `void**`
- PR #473 Added missing <random> include
- PR #478 CSV Reader: Add api support for auto column detection, header, mangle_dupe_cols, usecols
- PR #495 Updated README to correct where cffi pytest should be executed
- PR #501 Fix the intermittent segfault caused by the `thousands` and `compression` parameters in the csv reader
- PR #502 Simplify Dockerfile for local dev, eliminate old conda/pip envs
- PR #512 fix bug for `on` parameter in `DataFrame.merge` to allow for None or single column name
- PR #511 Updated python/cudf/bindings/join.pyx to fix cudf merge printing out dtypes
- PR #513 `.gitignore` tweaks
- PR #521 Add `assert_eq` function for testing
- PR #537 Fix CMAKE_CUDA_STANDARD_REQURIED typo in CMakeLists.txt
- PR #447 Fix silent failure in initializing DataFrame from generator
- PR #545 Temporarily disable csv reader thousands test to prevent segfault (test re-enabled in PR #501)
- PR #559 Fix Assertion error while using `applymap` to change the output dtype
- PR #575 Update `print_env.sh` script to better handle missing commands
- PR #612 Prevent an exception from occuring with true division on integer series.
- PR #630 Fix deprecation warning for `pd.core.common.is_categorical_dtype`
- PR #622 Fix Series.append() behaviour when appending values with different numeric dtype
- PR #603 Fix error while creating an empty column using None.
- PR #673 Fix array of strings not being caught in from_pandas
- PR #644 Fix return type and column support of dataframe.quantile()
- PR #634 Fix create `DataFrame.from_pandas()` with numeric column names
- PR #654 Add resolution check for GDF_TIMESTAMP in Join
- PR #648 Enforce one-to-one copy required when using `numba>=0.42.0`
- PR #645 Fix cmake build type handling not setting debug options when CMAKE_BUILD_TYPE=="Debug"
- PR #669 Fix GIL deadlock when launching multiple python threads that make Cython calls
- PR #665 Reworked the hash map to add a way to report the destination partition for a key
- PR #670 CMAKE: Fix env include path taking precedence over libcudf source headers
- PR #674 Check for gdf supported column types
- PR #677 Fix 'gdf_csv_test_Dates' gtest failure due to missing nrows parameter
- PR #604 Fix the parsing errors while reading a csv file using `sep` instead of `delimiter`.
- PR #686 Fix converting nulls to NaT values when converting Series to Pandas/Numpy
- PR #689 CSV Reader: Fix behavior with skiprows+header to match pandas implementation
- PR #691 Fixes Join on empty input DFs
- PR #706 CSV Reader: Fix broken dtype inference when whitespace is in data
- PR #717 CSV reader: fix behavior when parsing a csv file with no data rows
- PR #724 CSV Reader: fix build issue due to parameter type mismatch in a std::max call
- PR #734 Prevents reading undefined memory in gpu_expand_mask_bits numba kernel
- PR #747 CSV Reader: fix an issue where CUDA allocations fail with some large input files
- PR #750 Fix race condition for handling NVStrings in CMake
- PR #719 Fix merge column ordering
- PR #770 Fix issue where RMM submodule pointed to wrong branch and pin other to correct branches
- PR #778 Fix hard coded ABI off setting
- PR #784 Update RMM submodule commit-ish and pip paths
- PR #794 Update `rmm::exec_policy` usage to fix segmentation faults when used as temprory allocator.
- PR #800 Point git submodules to branches of forks instead of exact commits


# cuDF 0.4.0 (05 Dec 2018)

## New Features

- PR #398 add pandas-compatible `DataFrame.shape()` and `Series.shape()`
- PR #394 New documentation feature "10 Minutes to cuDF"
- PR #361 CSV Reader: Add support for strings with delimiters

## Improvements

 - PR #436 Improvements for type_dispatcher and wrapper structs
 - PR #429 Add CHANGELOG.md (this file)
 - PR #266 use faster CUDA-accelerated DataFrame column/Series concatenation.
 - PR #379 new C++ `type_dispatcher` reduces code complexity in supporting many data types.
 - PR #349 Improve performance for creating columns from memoryview objects
 - PR #445 Update reductions to use type_dispatcher. Adds integer types support to sum_of_squares.
 - PR #448 Improve installation instructions in README.md
 - PR #456 Change default CMake build to Release, and added option for disabling compilation of tests

## Bug Fixes

 - PR #444 Fix csv_test CUDA too many resources requested fail.
 - PR #396 added missing output buffer in validity tests for groupbys.
 - PR #408 Dockerfile updates for source reorganization
 - PR #437 Add cffi to Dockerfile conda env, fixes "cannot import name 'librmm'"
 - PR #417 Fix `map_test` failure with CUDA 10
 - PR #414 Fix CMake installation include file paths
 - PR #418 Properly cast string dtypes to programmatic dtypes when instantiating columns
 - PR #427 Fix and tests for Concatenation illegal memory access with nulls


# cuDF 0.3.0 (23 Nov 2018)

## New Features

 - PR #336 CSV Reader string support

## Improvements

 - PR #354 source code refactored for better organization. CMake build system overhaul. Beginning of transition to Cython bindings.
 - PR #290 Add support for typecasting to/from datetime dtype
 - PR #323 Add handling pyarrow boolean arrays in input/out, add tests
 - PR #325 GDF_VALIDITY_UNSUPPORTED now returned for algorithms that don't support non-empty valid bitmasks
 - PR #381 Faster InputTooLarge Join test completes in ms rather than minutes.
 - PR #373 .gitignore improvements
 - PR #367 Doc cleanup & examples for DataFrame methods
 - PR #333 Add Rapids Memory Manager documentation
 - PR #321 Rapids Memory Manager adds file/line location logging and convenience macros
 - PR #334 Implement DataFrame `__copy__` and `__deepcopy__`
 - PR #271 Add NVTX ranges to pygdf
 - PR #311 Document system requirements for conda install

## Bug Fixes

 - PR #337 Retain index on `scale()` function
 - PR #344 Fix test failure due to PyArrow 0.11 Boolean handling
 - PR #364 Remove noexcept from managed_allocator;  CMakeLists fix for NVstrings
 - PR #357 Fix bug that made all series be considered booleans for indexing
 - PR #351 replace conda env configuration for developers
 - PRs #346 #360 Fix CSV reading of negative numbers
 - PR #342 Fix CMake to use conda-installed nvstrings
 - PR #341 Preserve categorical dtype after groupby aggregations
 - PR #315 ReadTheDocs build update to fix missing libcuda.so
 - PR #320 FIX out-of-bounds access error in reductions.cu
 - PR #319 Fix out-of-bounds memory access in libcudf count_valid_bits
 - PR #303 Fix printing empty dataframe


# cuDF 0.2.0 and cuDF 0.1.0

These were initial releases of cuDF based on previously separate pyGDF and libGDF libraries.<|MERGE_RESOLUTION|>--- conflicted
+++ resolved
@@ -222,9 +222,6 @@
 - PR #3435 Fix diff and shift for empty series
 - PR #3439 Fix index-name bug in StringColumn concat
 - PR #3445 Fix ORC Writer default stripe size
-<<<<<<< HEAD
-- PR #3523 Fix lgenfe issue with debug build
-=======
 - PR #3459 Fix printing of invalid entries
 - PR #3466 Fix gather null mask allocation for invalid index
 - PR #3468 Fix memory leak issue in `drop_duplicates`
@@ -233,8 +230,8 @@
 - PR #3478 Fix as_index deep copy via Index.rename inplace arg
 - PR #3476 Fix ORC reader timezone conversion
 - PR #3188 Repr slices up large DataFrames
-
->>>>>>> 5a73e75b
+- PR #3523 Fix lgenfe issue with debug build
+
 
 # cuDF 0.10.0 (16 Oct 2019)
 
