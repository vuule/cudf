# cuDF 0.13.0 (Date TBD)

## New Features

- PR #3577 Add initial dictionary support to column classes
- PR #3917 Add dictionary add_keys function
- PR #3777 Add support for dictionary column in gather
- PR #3693 add string support, skipna to scan operation
- PR #3662 Define and implement `shift`.
- PR #3842 ORC writer: add support for column statistics
- PR #3861 Added Series.sum feature for String
- PR #4069 Added cast of numeric columns from/to String
- PR #3681 Add cudf::experimental::boolean_mask_scatter
- PR #4088 Added asString() on ColumnVector in Java that takes a format string
- PR #4040 Add support for n-way merge of sorted tables
- PR #4053 Multi-column quantiles.
- PR #4107 Add groupby nunique aggregation
- PR #4153 Support Dask serialization protocol on cuDF objects
- PR #4164 Add Buffer "constructor-kwargs" header
- PR #4159 Add COUNT aggregation that includes null values
- PR #4190 Add libcudf++ transpose Cython implementation
- PR #4129 Add libcudf++ interleave_columns and tile Cython implementation
- PR #4216 Add cudf.Scalar Python type

## Improvements

- PR #4187 exposed getNativeView method in Java bindings
- PR #3525 build.sh option to disable nvtx
- PR #3748 Optimize hash_partition using shared memory
- PR #3808 Optimize hash_partition using shared memory and cub block scan
- PR #3698 Add count_(un)set_bits functions taking multiple ranges and updated slice to compute null counts at once.
- PR #3909 Move java backend to libcudf++
- PR #3971 Adding `as_table` to convert Column to Table in python
- PR #3910 Adding sinh, cosh, tanh, asinh, acosh, atanh cube root and rint unary support.
- PR #3972 Add Java bindings for left_semi_join and left_anti_join
- PR #3975 Simplify and generalize data handling in `Buffer`
- PR #3985 Update RMM include files and remove extraneously included header files.
- PR #3601 Port UDF functionality for rolling windows to libcudf++
- PR #3911 Adding null boolean handling for copy_if_else
- PR #4003 Drop old `to_device` utility wrapper function
- PR #4002 Adding to_frame and fix for categorical column issue
- PR #4035 Port NVText tokenize function to libcudf++
- PR #4009 build script update to enable cudf build without installing
- PR #3897 Port cuIO JSON reader to cudf::column types
- PR #4008 Eliminate extra copy in column constructor
- PR #4013 Add cython definition for io readers cudf/io/io_types.hpp
- PR #4014 ORC/Parquet: add count parameter to stripe/rowgroup-based reader API
- PR #4042 Port cudf/io/functions.hpp to Cython for use in IO bindings
- PR #3880 Add aggregation infrastructure support for reduction
- PR #3880 Add aggregation infrastructure support for cudf::reduce
- PR #4059 Add aggregation infrastructure support for cudf::scan
- PR #4021 Change quantiles signature for clarity.
- PR #4058 Port hash.pyx to use libcudf++ APIs
- PR #4057 Handle offsets in cython Column class
- PR #4045 Reorganize `libxx` directory
- PR #4029 Port stream_compaction.pyx to use libcudf++ APIs
- PR #4031 Docs build scripts and instructions update
- PR #4062 Improve how java classifiers are produced
- PR #4038 JNI and Java support for is_nan and is_not_nan
- PR #3786 Adding string support to rolling_windows
- PR #4067 Removed unused `CATEGORY` type ID.
- PR #3891 Port NVStrings (r)split_record to contiguous_(r)split_record
- PR #4072 Allow round_robin_partition to single partition
- PR #4064 Add cudaGetDeviceCount to JNI layer
- PR #4087 Add support for writing large Parquet files in a chunked manner.
- PR #3716 Update cudf.to_parquet to use new GPU accelerated Parquet writer
- PR #4083 Use two partitions in test_groupby_multiindex_reset_index
- PR #4071 Add Java bindings for round robin partition
- PR #4079 Simply use `mask.size` to create the array view
- PR #4092 Keep mask on GPU for bit unpacking
- PR #4081 Copy from `Buffer`'s pointer directly to host
- PR #4105 Change threshold of using optimized hash partition code
- PR #4101 Redux serialize `Buffer` directly with `__cuda_array_interface__`
- PR #4098 Remove legacy calls from libcudf strings column code
- PR #4111 Use `Buffer`'s to serialize `StringColumn`
- PR #4133 Mask cleanup and fixes: use `int32` dtype, ensure 64 byte padding, handle offsets
- PR #4113 Get `len` of `StringColumn`s without `nvstrings`
- PR #4147 Remove workaround for UNKNOWN_NULL_COUNT in contiguous_split.
- PR #4130 Renames in-place `cudf::experimental::fill` to `cudf::experimental::fill_in_place`
- PR #4136 Add `Index.names` property
- PR #4139 Port rolling.pyx to new libcudf APIs
- PR #4143 Renames in-place `cudf::experimental::copy_range` to `cudf::experimental::copy_range_in_place`
- PR #4144 Release GIL when calling libcudf++ functions
- PR #4082 Rework MultiColumns in cuDF
- PR #4149 Use "type-serialized" for pickled types like Dask
- PR #4174 Port hash groupby to libcudf++
- PR #4171 Split java host and device vectors to make a vector truly immutable
- PR #4167 Port `search` to libcudf++ (support multi-column searchsorted)
- PR #4163 Assert Dask CUDA serializers have `Buffer` frames
- PR #4165 List serializable classes once
- PR #4168 IO readers: do not create null mask for non-nullable columns
- PR #4177 Use `uint8` type for host array copy of `Buffer`
- PR #4183 Update Google Test Execution
- PR #4182 Rename cuDF serialize functions to be more generic
- PR #4176 Add option to parallelize setup.py's cythonize
- PR #4191 Porting sort.pyx to use new libcudf APIs
- PR #4196 reduce CHANGELOG.md merge conflicts
- PR #4197 Added notebook testing to gpuCI gpu build
- PR #4225 Remove stale notebooks

## Bug Fixes

- PR #3888 Drop `ptr=None` from `DeviceBuffer` call
- PR #3976 Fix string serialization and memory_usage method to be consistent
- PR #3902 Fix conversion of large size GPU array to dataframe
- PR #3953 Fix overflow in column_buffer when computing the device buffer size
- PR #3959 Add missing hash-dispatch function for cudf.Series
- PR #3970 Fix for Series Pickle
- PR #3964 Restore legacy NVStrings and NVCategory dependencies in Java jar
- PR #3982 Fix java unary op enum and add missing ops
- PR #3999 Fix issue serializing empty string columns (java)
- PR #3979 Add `name` to Series serialize and deserialize
- PR #4005 Fix null mask allocation bug in gather_bitmask
- PR #4000 Fix dask_cudf sort_values performance for single partitions
- PR #4007 Fix for copy_bitmask issue with uninitialized device_buffer
- PR #4037 Fix JNI quantile compile issue
- PR #4054 Fixed JNI to deal with reduction API changes
- PR #4052 Fix for round-robin when num_partitions divides nrows.
- PR #4061 Add NDEBUG guard on `constexpr_assert`.
- PR #4049 Fix `cudf::split` issue returning one less than expected column vectors
- PR #4065 Parquet writer: fix for out-of-range dictionary indices
- PR #4066 Fixed mismatch with dtype enums
- PR #4078 Fix joins for when column_in_common input parameter is empty
- PR #4080 Fix multi-index dask test with sort issue
- PR #4084 Update Java for removal of CATEGORY type
- PR #4086 ORC reader: fix potentially incorrect timestamp decoding in the last rowgroup
- PR #4089 Fix dask groupby mutliindex test case issues in join
- PR #4097 Fix strings concatenate logic with column offsets
- PR #4076 All null string entries should have null data buffer
- PR #4145 Support empty index case in DataFrame._from_table
- PR #4109 Use rmm::device_vector instead of thrust::device_vector
- PR #4113 Use `.nvstrings` in `StringColumn.sum(...)`
- PR #4116 Fix a bug in contiguous_split() where tables with mixed column types could corrupt string output
- PR #4108 Fix dtype bugs in dask_cudf metadata (metadata_nonempty overhaul)
- PR #4138 Really fix strings concatenate logic with column offsets
- PR #4119 Fix binary ops slowdown using jitify -remove-unused-globals
- PR #4125 Fix type enum to account for added Dictionary type in `types.hpp`
- PR #4132 Fix `hash_partition` null mask allocation
- PR #4137 Update Java for mutating fill and rolling window changes
- PR #4184 Add missing except+ to Cython bindings
- PR #4141 Fix NVStrings test_convert failure in 10.2 build
- PR #4158 Fix merge issue with empty table return if one of the two tables are empty
- PR #4162 Properly handle no index metadata generation for to_parquet
- PR #4175 Fix `__sizeof__` calculation in `StringColumn`
- PR #4155 Update groupby group_offsets size and fix unnecessary device dispatch.
- PR #4186 Fix from_timestamps 12-hour specifiers support
- PR #4198 Fix constructing `RangeIndex` from `range`
- PR #4192 Parquet writer: fix OOB read when computing string hash
- PR #4201 Fix java window tests
- PR #4199 Fix potential race condition in memcpy_block
- PR #4218 Fix `get_aggreagtion` definition with `except *`
- PR #4215 Fix performance regression in strings::detail::concatenate
- PR #4214 Alter ValueError exception for GPU accelerated Parquet writer to properly report `categorical` columns are not supported.
<<<<<<< HEAD
=======
- PR #4232 Fix handling empty tuples of children in string columns
- PR #4222 Fix no-return compile error in binop-null-test
- PR #4242 Fix for rolling tests CI failure
- PR #4245 Fix race condition in parquet reader
- PR #4258 Fix dask-cudf losing index name in `reset_index`
- PR #4268 Fix java build for hash aggregate
>>>>>>> 20f9ca0f


# cuDF 0.12.0 (04 Feb 2020)

## New Features

- PR #3759 Updated 10 Minutes with clarification on how `dask_cudf` uses `cudf` API
- PR #3224 Define and implement new join APIs.
- PR #3284 Add gpu-accelerated parquet writer
- PR #3254 Python redesign for libcudf++
- PR #3336 Add `from_dlpack` and `to_dlpack`
- PR #3555 Add column names support to libcudf++ io readers and writers
- PR #3527 Add string functionality for merge API
- PR #3610 Add memory_usage to DataFrame and Series APIs
- PR #3557 Add contiguous_split() function. 
- PR #3619 Support CuPy 7
- PR #3604 Add nvtext ngrams-tokenize function
- PR #3403 Define and implement new stack + tile APIs
- PR #3627 Adding cudf::sort and cudf::sort_by_key
- PR #3597 Implement new sort based groupby
- PR #3776 Add column equivalence comparator (using epsilon for float equality)
- PR #3667 Define and implement round-robin partition API.
- PR #3690 Add bools_to_mask
- PR #3761 Introduce a Frame class and make Index, DataFrame and Series subclasses
- PR #3538 Define and implement left semi join and left anti join
- PR #3683 Added support for multiple delimiters in `nvtext.token_count()`
- PR #3792 Adding is_nan and is_notnan
- PR #3594 Adding clamp support to libcudf++

## Improvements

- PR #3124 Add support for grand-children in cudf column classes
- PR #3292 Port NVStrings regex contains function
- PR #3409 Port NVStrings regex replace function
- PR #3417 Port NVStrings regex findall function
- PR #3351 Add warning when filepath resolves to multiple files in cudf readers
- PR #3370 Port NVStrings strip functions
- PR #3453 Port NVStrings IPv4 convert functions to cudf strings column
- PR #3441 Port NVStrings url encode/decode to cudf strings column
- PR #3364 Port NVStrings split functions
- PR #3463 Port NVStrings partition/rpartition to cudf strings column
- PR #3502 ORC reader: add option to read DECIMALs as INT64
- PR #3461 Add a new overload to allocate_like() that takes explicit type and size params.
- PR #3590 Specialize hash functions for floating point
- PR #3569 Use `np.asarray` in `StringColumn.deserialize`
- PR #3553 Support Python NoneType in numeric binops
- PR #3511 Support DataFrame / Series mixed arithmetic
- PR #3567 Include `strides` in `__cuda_array_interface__`
- PR #3608 Update OPS codeowner group name
- PR #3431 Port NVStrings translate to cudf strings column
- PR #3507 Define and implement new binary operation APIs
- PR #3620 Add stream parameter to unary ops detail API
- PR #3593 Adding begin/end for mutable_column_device_view
- PR #3587 Merge CHECK_STREAM & CUDA_CHECK_LAST to CHECK_CUDA
- PR #3733 Rework `hash_partition` API
- PR #3655 Use move with make_pair to avoid copy construction
- PR #3402 Define and implement new quantiles APIs
- PR #3612 Add ability to customize the JIT kernel cache path
- PR #3647 Remove PatchedNumbaDeviceArray with CuPy 6.6.0
- PR #3641 Remove duplicate definitions of CUDA_DEVICE_CALLABLE
- PR #3640 Enable memory_usage in dask_cudf (also adds pd.Index from_pandas)
- PR #3654 Update Jitify submodule ref to include gcc-8 fix
- PR #3639 Define and implement `nans_to_nulls`
- PR #3561 Rework contains implementation in search
- PR #3616 Add aggregation infrastructure for argmax/argmin.
- PR #3673 Parquet reader: improve rounding of timestamp conversion to seconds
- PR #3699 Stringify libcudacxx headers for binary op JIT
- PR #3697 Improve column insert performance for wide frames
- PR #3653 Make `gather_bitmask_kernel` more reusable.
- PR #3710 Remove multiple CMake configuration steps from root build script
- PR #3657 Define and implement compiled binops for string column comparisons
- PR #3520 Change read_parquet defaults and add warnings
- PR #3780 Java APIs for selecting a GPU
- PR #3796 Improve on round-robin with the case when number partitions greater than number of rows.
- PR #3805 Avoid CuPy 7.1.0 for now
- PR #3758 detail::scatter variant with map iterator support
- PR #3882 Fail loudly when creating a StringColumn from nvstrings with > MAX_VAL(int32) bytes
- PR #3823 Add header file for detail search functions
- PR #2438 Build GBench Benchmarks in CI
- PR #3713 Adding aggregation support to rolling_window
- PR #3875 Add abstract sink for IO writers, used by ORC and Parquet writers for now
- PR #3916 Refactor gather bindings

## Bug Fixes

- PR #3618 Update 10 minutes to cudf and cupy to hide warning that were being shown in the docs
- PR #3550 Update Java package to 0.12
- PR #3549 Fix index name issue with iloc with RangeIndex
- PR #3562 Fix 4GB limit for gzipped-compressed csv files
- PR #2981 enable build.sh to build all targets without installation
- PR #3563 Use `__cuda_array_interface__` for serialization
- PR #3564 Fix cuda memory access error in gather_bitmask_kernel
- PR #3548 Replaced CUDA_RT_CALL with CUDA_TRY
- PR #3486 Pandas > 0.25 compatability
- PR #3622 Fix new warnings and errors when building with gcc-8
- PR #3588 Remove avro reader column order reversal
- PR #3629 Fix hash map test failure
- PR #3637 Fix sorted set_index operations in dask_cudf
- PR #3663 Fix libcudf++ ORC reader microseconds and milliseconds conversion
- PR #3668 Fixing CHECK_CUDA debug build issue
- PR #3684 Fix ends_with logic for matching string case
- PR #3691 Fix create_offsets to handle offset correctly
- PR #3687 Fixed bug while passing input GPU memory pointer in `nvtext.scatter_count()`
- PR #3701 Fix hash_partition hashing all columns instead of columns_to_hash
- PR #3694 Allow for null columns parameter in `csv_writer`
- PR #3706 Removed extra type-dispatcher call from merge
- PR #3704 Changed the default delimiter to `whitespace` for nvtext methods.
- PR #3741 Construct DataFrame from dict-of-Series with alignment
- PR #3724 Update rmm version to match release
- PR #3743 Fix for `None` data in `__array_interface__`
- PR #3731 Fix performance of zero sized dataframe slice
- PR #3709 Fix inner_join incorrect result issue
- PR #3734 Update numba to 0.46 in conda files
- PR #3738 Update libxx cython types.hpp path
- PR #3672 Fix to_host issue with column_view having offset
- PR #3730 CSV reader: Set invalid float values to NaN/null
- PR #3670 Floor when casting between timestamps of different precisions
- PR #3728 Fix apply_boolean_mask issue with non-null string column
- PR #3769 Don't look for a `name` attribute in column
- PR #3783 Bind cuDF operators to Dask Dataframe
- PR #3775 Fix segfault when reading compressed CSV files larger than 4GB
- PR #3799 Align indices of Series inputs when adding as columns to DataFrame
- PR #3803 Keep name when unpickling Index objects
- PR #3804 Fix cuda crash in AVRO reader
- PR #3766 Remove references to cudf::type_id::CATEGORY from IO code
- PR #3817 Don't always deepcopy an index
- PR #3821 Fix OOB read in gpuinflate prefetcher
- PR #3829 Parquet writer: fix empty dataframe causing cuda launch errors
- PR #3835 Fix memory leak in Cython when dealing with nulls in string columns
- PR #3866 Remove unnecessary if check in NVStrings.create_offsets
- PR #3858 Fixes the broken debug build after #3728
- PR #3850 Fix merge typecast scope issue and resulting memory leak
- PR #3855 Fix MultiColumn recreation with reset_index
- PR #3869 Fixed size calculation in NVStrings::byte_count()
- PR #3868 Fix apply_grouped moving average example
- PR #3900 Properly link `NVStrings` and `NVCategory` into tests
- PR #3868 Fix apply_grouped moving average example
- PR #3871 Fix `split_out` error
- PR #3886 Fix string column materialization from column view
- PR #3893 Parquet reader: fix segfault reading empty parquet file
- PR #3931 Dask-cudf groupby `.agg` multicolumn handling fix
- PR #4017 Fix memory leaks in `GDF_STRING` cython handling and `nans_to_nulls` cython


# cuDF 0.11.0 (11 Dec 2019)

## New Features

- PR #2905 Added `Series.median()` and null support for `Series.quantile()`
- PR #2930 JSON Reader: Support ARROW_RANDOM_FILE input
- PR #2956 Add `cudf::stack` and `cudf::tile`
- PR #2980 Added nvtext is_vowel/is_consonant functions
- PR #2987 Add `inplace` arg to `DataFrame.reset_index` and `Series`
- PR #3011 Added libcudf++ transition guide
- PR #3129 Add strings column factory from `std::vector`s
- PR #3054 Add parquet reader support for decimal data types
- PR #3022 adds DataFrame.astype for cuDF dataframes
- PR #2962 Add isnull(), notnull() and related functions
- PR #3025 Move search files to legacy
- PR #3068 Add `scalar` class
- PR #3094 Adding `any` and `all` support from libcudf
- PR #3130 Define and implement new `column_wrapper`
- PR #3143 Define and implement new copying APIs `slice` and `split`
- PR #3161 Move merge files to legacy
- PR #3079 Added support to write ORC files given a local path
- PR #3192 Add dtype param to cast `DataFrame` on init
- PR #3213 Port cuIO to libcudf++
- PR #3222 Add nvtext character tokenizer
- PR #3223 Java expose underlying buffers
- PR #3300 Add `DataFrame.insert`
- PR #3263 Define and implement new `valid_if`
- PR #3278 Add `to_host` utility to copy `column_view` to host
- PR #3087 Add new cudf::experimental bool8 wrapper
- PR #3219 Construct column from column_view
- PR #3250 Define and implement new merge APIs
- PR #3144 Define and implement new hashing APIs `hash` and `hash_partition`
- PR #3229 Define and implement new search APIs
- PR #3308 java add API for memory usage callbacks
- PR #2691 Row-wise reduction and scan operations via CuPy
- PR #3291 Add normalize_nans_and_zeros
- PR #3187 Define and implement new replace APIs
- PR #3356 Add vertical concatenation for table/columns
- PR #3344 java split API
- PR #2791 Add `groupby.std()`
- PR #3368 Enable dropna argument in dask_cudf groupby
- PR #3298 add null replacement iterator for column_device_view
- PR #3297 Define and implement new groupby API.
- PR #3396 Update device_atomics with new bool8 and timestamp specializations
- PR #3411 Java host memory management API
- PR #3393 Implement df.cov and enable covariance/correlation in dask_cudf
- PR #3401 Add dask_cudf ORC writer (to_orc)
- PR #3331 Add copy_if_else
- PR #3427 Define and Implement new multi-search API
- PR #3442 Add Bool-index + Multi column + DataFrame support for set-item
- PR #3172 Define and implement new fill/repeat/copy_range APIs
- PR #3490 Add pair iterators for columns
- PR #3497 Add DataFrame.drop(..., inplace=False) argument
- PR #3469 Add string functionality for replace API
- PR #3273 Define and implement new reduction APIs

## Improvements

- PR #2904 Move gpu decompressors to cudf::io namespace
- PR #2977 Moved old C++ test utilities to legacy directory.
- PR #2965 Fix slow orc reader perf with large uncompressed blocks
- PR #2995 Move JIT type utilities to legacy directory
- PR #2927 Add ``Table`` and ``TableView`` extension classes that wrap legacy cudf::table
- PR #3005 Renames `cudf::exp` namespace to `cudf::experimental`
- PR #3008 Make safe versions of `is_null` and `is_valid` in `column_device_view`
- PR #3026 Move fill and repeat files to legacy
- PR #3027 Move copying.hpp and related source to legacy folder
- PR #3014 Snappy decompression optimizations
- PR #3032 Use `asarray` to coerce indices to a NumPy array
- PR #2996 IO Readers: Replace `cuio::device_buffer` with `rmm::device_buffer`
- PR #3051 Specialized hash function for strings column
- PR #3065 Select and Concat for cudf::experimental::table
- PR #3080 Move `valid_if.cuh` to `legacy/`
- PR #3052 Moved replace.hpp functionality to legacy
- PR #3091 Move join files to legacy
- PR #3092 Implicitly init RMM if Java allocates before init
- PR #3029 Update gdf_ numeric types with stdint and move to cudf namespace
- PR #3052 Moved replace.hpp functionality to legacy
- PR #2955 Add cmake option to only build for present GPU architecture
- PR #3070 Move functions.h and related source to legacy
- PR #2951 Allow set_index to handle a list of column names
- PR #3093 Move groupby files to legacy
- PR #2988 Removing GIS functionality (now part of cuSpatial library)
- PR #3067 Java method to return size of device memory buffer
- PR #3083 Improved some binary operation tests to include null testing.
- PR #3084 Update to arrow-cpp and pyarrow 0.15.0
- PR #3071 Move cuIO to legacy
- PR #3126 Round 2 of snappy decompression optimizations
- PR #3046 Define and implement new copying APIs `empty_like` and `allocate_like`
- PR #3128 Support MultiIndex in DataFrame.join
- PR #2971 Added initial gather and scatter methods for strings_column_view
- PR #3133 Port NVStrings to cudf column: count_characters and count_bytes
- PR #2991 Added strings column functions concatenate and join_strings
- PR #3028 Define and implement new `gather` APIs.
- PR #3135 Add nvtx utilities to cudf::nvtx namespace
- PR #3021 Java host side concat of serialized buffers
- PR #3138 Move unary files to legacy
- PR #3170 Port NVStrings substring functions to cudf strings column
- PR #3159 Port NVStrings is-chars-types function to cudf strings column
- PR #3154 Make `table_view_base.column()` const and add `mutable_table_view.column()`
- PR #3175 Set cmake cuda version variables
- PR #3171 Move deprecated error macros to legacy
- PR #3191 Port NVStrings integer convert ops to cudf column
- PR #3189 Port NVStrings find ops to cudf column
- PR #3352 Port NVStrings convert float functions to cudf strings column
- PR #3193 Add cuPy as a formal dependency
- PR #3195 Support for zero columned `table_view`
- PR #3165 Java device memory size for string category
- PR #3205 Move transform files to legacy
- PR #3202 Rename and move error.hpp to public headers
- PR #2878 Use upstream merge code in dask_cudf
- PR #3217 Port NVStrings upper and lower case conversion functions
- PR #3350 Port NVStrings booleans convert functions
- PR #3231 Add `column::release()` to give up ownership of contents.
- PR #3157 Use enum class rather than enum for mask_allocation_policy
- PR #3232 Port NVStrings datetime conversion to cudf strings column
- PR #3136 Define and implement new transpose API
- PR #3237 Define and implement new transform APIs
- PR #3245 Move binaryop files to legacy
- PR #3241 Move stream_compaction files to legacy
- PR #3166 Move reductions to legacy
- PR #3261 Small cleanup: remove `== true`
- PR #3271 Update rmm API based on `rmm.reinitialize(...)` change
- PR #3266 Remove optional checks for CuPy
- PR #3268 Adding null ordering per column feature when sorting
- PR #3239 Adding floating point specialization to comparators for NaNs
- PR #3270 Move predicates files to legacy
- PR #3281 Add to_host specialization for strings in column test utilities
- PR #3282 Add `num_bitmask_words`
- PR #3252 Add new factory methods to include passing an existing null mask
- PR #3288 Make `bit.cuh` utilities usable from host code.
- PR #3287 Move rolling windows files to legacy
- PR #3182 Define and implement new unary APIs `is_null` and `is_not_null`
- PR #3314 Drop `cython` from run requirements
- PR #3301 Add tests for empty column wrapper.
- PR #3294 Update to arrow-cpp and pyarrow 0.15.1
- PR #3310 Add `row_hasher` and `element_hasher` utilities
- PR #3272 Support non-default streams when creating/destroying hash maps
- PR #3286 Clean up the starter code on README
- PR #3332 Port NVStrings replace to cudf strings column
- PR #3354 Define and implement new `scatter` APIs
- PR #3322 Port NVStrings pad operations to cudf strings column
- PR #3345 Add cache member for number of characters in string_view class
- PR #3299 Define and implement new `is_sorted` APIs
- PR #3328 Partition by stripes in dask_cudf ORC reader
- PR #3243 Use upstream join code in dask_cudf
- PR #3371 Add `select` method to `table_view`
- PR #3309 Add java and JNI bindings for search bounds
- PR #3305 Define and implement new rolling window APIs
- PR #3380 Concatenate columns of strings
- PR #3382 Add fill function for strings column
- PR #3391 Move device_atomics_tests.cu files to legacy
- PR #3303 Define and implement new stream compaction APIs `copy_if`, `drop_nulls`,
           `apply_boolean_mask`, `drop_duplicate` and `unique_count`.
- PR #3387 Strings column gather function
- PR #3440 Strings column scatter function
- PR #3389 Move quantiles.hpp + group_quantiles.hpp files to legacy
- PR #3397 Port unary cast to libcudf++
- PR #3398 Move reshape.hpp files to legacy
- PR #3395 Port NVStrings regex extract to cudf strings column
- PR #3423 Port NVStrings htoi to cudf strings column
- PR #3425 Strings column copy_if_else implementation
- PR #3422 Move utilities to legacy
- PR #3201 Define and implement new datetime_ops APIs
- PR #3421 Port NVStrings find_multiple to cudf strings column
- PR #3448 Port scatter_to_tables to libcudf++
- PR #3458 Update strings sections in the transition guide
- PR #3462 Add `make_empty_column` and update `empty_like`.
- PR #3465 Port `aggregation` traits and utilities.
- PR #3214 Define and implement new unary operations APIs
- PR #3475 Add `bitmask_to_host` column utility
- PR #3487 Add is_boolean trait and random timestamp generator for testing
- PR #3492 Small cleanup (remove std::abs) and comment
- PR #3407 Allow multiple row-groups per task in dask_cudf read_parquet
- PR #3512 Remove unused CUDA conda labels
- PR #3500 cudf::fill()/cudf::repeat() support for strings columns.
- PR #3438 Update scalar and scalar_device_view to better support strings
- PR #3414 Add copy_range function for strings column
- PR #3685 Add string support to contiguous_split.
- PR #3471 Add scalar/column, column/scalar and scalar/scalar overloads to copy_if_else.
- PR #3451 Add support for implicit typecasting of join columns

## Bug Fixes

- PR #2895 Fixed dask_cudf group_split behavior to handle upstream rearrange_by_divisions
- PR #3048 Support for zero columned tables
- PR #3030 Fix snappy decoding regression in PR #3014
- PR #3041 Fixed exp to experimental namespace name change issue
- PR #3056 Add additional cmake hint for finding local build of RMM files
- PR #3060 Move copying.hpp includes to legacy
- PR #3139 Fixed java RMM auto initalization
- PR #3141 Java fix for relocated IO headers
- PR #3149 Rename column_wrapper.cuh to column_wrapper.hpp
- PR #3168 Fix mutable_column_device_view head const_cast
- PR #3199 Update JNI includes for legacy moves
- PR #3204 ORC writer: Fix ByteRLE encoding of NULLs
- PR #2994 Fix split_out-support but with hash_object_dispatch
- PR #3212 Fix string to date casting when format is not specified
- PR #3218 Fixes `row_lexicographic_comparator` issue with handling two tables
- PR #3228 Default initialize RMM when Java native dependencies are loaded
- PR #3012 replacing instances of `to_gpu_array` with `mem`
- PR #3236 Fix Numba 0.46+/CuPy 6.3 interface compatibility
- PR #3276 Update JNI includes for legacy moves
- PR #3256 Fix orc writer crash with multiple string columns
- PR #3211 Fix breaking change caused by rapidsai/rmm#167
- PR #3265 Fix dangling pointer in `is_sorted`
- PR #3267 ORC writer: fix incorrect ByteRLE encoding of long literal runs
- PR #3277 Fix invalid reference to deleted temporary in `is_sorted`.
- PR #3274 ORC writer: fix integer RLEv2 mode2 unsigned base value encoding
- PR #3279 Fix shutdown hang issues with pinned memory pool init executor
- PR #3280 Invalid children check in mutable_column_device_view
- PR #3289 fix java memory usage API for empty columns
- PR #3293 Fix loading of csv files zipped on MacOS (disabled zip min version check)
- PR #3295 Fix storing storing invalid RMM exec policies.
- PR #3307 Add pd.RangeIndex to from_pandas to fix dask_cudf meta_nonempty bug
- PR #3313 Fix public headers including non-public headers
- PR #3318 Revert arrow to 0.15.0 temporarily to unblock downstream projects CI
- PR #3317 Fix index-argument bug in dask_cudf parquet reader
- PR #3323 Fix `insert` non-assert test case
- PR #3341 Fix `Series` constructor converting NoneType to "None"
- PR #3326 Fix and test for detail::gather map iterator type inference
- PR #3334 Remove zero-size exception check from make_strings_column factories
- PR #3333 Fix compilation issues with `constexpr` functions not marked `__device__`
- PR #3340 Make all benchmarks use cudf base fixture to initialize RMM pool
- PR #3337 Fix Java to pad validity buffers to 64-byte boundary
- PR #3362 Fix `find_and_replace` upcasting series for python scalars and lists
- PR #3357 Disabling `column_view` iterators for non fixed-width types
- PR #3383 Fix : properly compute null counts for rolling_window.
- PR #3386 Removing external includes from `column_view.hpp`
- PR #3369 Add write_partition to dask_cudf to fix to_parquet bug
- PR #3388 Support getitem with bools when DataFrame has a MultiIndex
- PR #3408 Fix String and Column (De-)Serialization
- PR #3372 Fix dask-distributed scatter_by_map bug
- PR #3419 Fix a bug in parse_into_parts (incomplete input causing walking past the end of string).
- PR #3413 Fix dask_cudf read_csv file-list bug
- PR #3416 Fix memory leak in ColumnVector when pulling strings off the GPU
- PR #3424 Fix benchmark build by adding libcudacxx to benchmark's CMakeLists.txt
- PR #3435 Fix diff and shift for empty series
- PR #3439 Fix index-name bug in StringColumn concat
- PR #3445 Fix ORC Writer default stripe size
- PR #3459 Fix printing of invalid entries
- PR #3466 Fix gather null mask allocation for invalid index
- PR #3468 Fix memory leak issue in `drop_duplicates`
- PR #3474 Fix small doc error in capitalize Docs
- PR #3491 Fix more doc errors in NVStrings
- PR #3478 Fix as_index deep copy via Index.rename inplace arg
- PR #3476 Fix ORC reader timezone conversion
- PR #3188 Repr slices up large DataFrames
- PR #3519 Fix strings column concatenate handling zero-sized columns
- PR #3530 Fix copy_if_else test case fail issue
- PR #3523 Fix lgenfe issue with debug build
- PR #3532 Fix potential use-after-free in cudf parquet reader
- PR #3540 Fix unary_op null_mask bug and add missing test cases
- PR #3559 Use HighLevelGraph api in DataFrame constructor (Fix upstream compatibility)
- PR #3572 Fix CI Issue with hypothesis tests that are flaky


# cuDF 0.10.0 (16 Oct 2019)

## New Features

- PR #2423 Added `groupby.quantile()`
- PR #2522 Add Java bindings for NVStrings backed upper and lower case mutators
- PR #2605 Added Sort based groupby in libcudf
- PR #2607 Add Java bindings for parsing JSON
- PR #2629 Add dropna= parameter to groupby
- PR #2585 ORC & Parquet Readers: Remove millisecond timestamp restriction
- PR #2507 Add GPU-accelerated ORC Writer
- PR #2559 Add Series.tolist()
- PR #2653 Add Java bindings for rolling window operations
- PR #2480 Merge `custreamz` codebase into `cudf` repo
- PR #2674 Add __contains__ for Index/Series/Column
- PR #2635 Add support to read from remote and cloud sources like s3, gcs, hdfs
- PR #2722 Add Java bindings for NVTX ranges
- PR #2702 Add make_bool to dataset generation functions
- PR #2394 Move `rapidsai/custrings` into `cudf`
- PR #2734 Final sync of custrings source into cudf
- PR #2724 Add libcudf support for __contains__
- PR #2777 Add python bindings for porter stemmer measure functionality
- PR #2781 Add issorted to is_monotonic
- PR #2685 Add cudf::scatter_to_tables and cython binding
- PR #2743 Add Java bindings for NVStrings timestamp2long as part of String ColumnVector casting
- PR #2785 Add nvstrings Python docs
- PR #2786 Add benchmarks option to root build.sh
- PR #2802 Add `cudf::repeat()` and `cudf.Series.repeat()`
- PR #2773 Add Fisher's unbiased kurtosis and skew for Series/DataFrame
- PR #2748 Parquet Reader: Add option to specify loading of PANDAS index
- PR #2807 Add scatter_by_map to DataFrame python API
- PR #2836 Add nvstrings.code_points method
- PR #2844 Add Series/DataFrame notnull
- PR #2858 Add GTest type list utilities
- PR #2870 Add support for grouping by Series of arbitrary length
- PR #2719 Series covariance and Pearson correlation
- PR #2207 Beginning of libcudf overhaul: introduce new column and table types
- PR #2869 Add `cudf.CategoricalDtype`
- PR #2838 CSV Reader: Support ARROW_RANDOM_FILE input
- PR #2655 CuPy-based Series and Dataframe .values property
- PR #2803 Added `edit_distance_matrix()` function to calculate pairwise edit distance for each string on a given nvstrings object.
- PR #2811 Start of cudf strings column work based on 2207
- PR #2872 Add Java pinned memory pool allocator
- PR #2969 Add findAndReplaceAll to ColumnVector
- PR #2814 Add Datetimeindex.weekday
- PR #2999 Add timestamp conversion support for string categories
- PR #2918 Add cudf::column timestamp wrapper types

## Improvements

- PR #2578 Update legacy_groupby to use libcudf group_by_without_aggregation
- PR #2581 Removed `managed` allocator from hash map classes.
- PR #2571 Remove unnecessary managed memory from gdf_column_concat
- PR #2648 Cython/Python reorg
- PR #2588 Update Series.append documentation
- PR #2632 Replace dask-cudf set_index code with upstream
- PR #2682 Add cudf.set_allocator() function for easier allocator init
- PR #2642 Improve null printing and testing
- PR #2747 Add missing Cython headers / cudftestutil lib to conda package for cuspatial build
- PR #2706 Compute CSV format in device code to speedup performance
- PR #2673 Add support for np.longlong type
- PR #2703 move dask serialization dispatch into cudf
- PR #2728 Add YYMMDD to version tag for nightly conda packages
- PR #2729 Handle file-handle input in to_csv
- PR #2741 CSV Reader: Move kernel functions into its own file
- PR #2766 Improve nvstrings python cmake flexibility
- PR #2756 Add out_time_unit option to csv reader, support timestamp resolutions
- PR #2771 Stopgap alias for to_gpu_matrix()
- PR #2783 Support mapping input columns to function arguments in apply kernels
- PR #2645 libcudf unique_count for Series.nunique
- PR #2817 Dask-cudf: `read_parquet` support for remote filesystems
- PR #2823 improve java data movement debugging
- PR #2806 CSV Reader: Clean-up row offset operations
- PR #2640 Add dask wait/persist exmaple to 10 minute guide
- PR #2828 Optimizations of kernel launch configuration for `DataFrame.apply_rows` and `DataFrame.apply_chunks`
- PR #2831 Add `column` argument to `DataFrame.drop`
- PR #2775 Various optimizations to improve __getitem__ and __setitem__ performance
- PR #2810 cudf::allocate_like can optionally always allocate a mask.
- PR #2833 Parquet reader: align page data allocation sizes to 4-bytes to satisfy cuda-memcheck
- PR #2832 Using the new Python bindings for UCX
- PR #2856 Update group_split_cudf to use scatter_by_map
- PR #2890 Optionally keep serialized table data on the host.
- PR #2778 Doc: Updated and fixed some docstrings that were formatted incorrectly.
- PR #2830 Use YYMMDD tag in custreamz nightly build
- PR #2875 Java: Remove synchronized from register methods in MemoryCleaner
- PR #2887 Minor snappy decompression optimization
- PR #2899 Use new RMM API based on Cython
- PR #2788 Guide to Python UDFs
- PR #2919 Change java API to use operators in groupby namespace
- PR #2909 CSV Reader: Avoid row offsets host vector default init
- PR #2834 DataFrame supports setting columns via attribute syntax `df.x = col`
- PR #3147 DataFrame can be initialized from rows via list of tuples
- PR #3539 Restrict CuPy to 6

## Bug Fixes

- PR #2584 ORC Reader: fix parsing of `DECIMAL` index positions
- PR #2619 Fix groupby serialization/deserialization
- PR #2614 Update Java version to match
- PR #2601 Fixes nlargest(1) issue in Series and Dataframe
- PR #2610 Fix a bug in index serialization (properly pass DeviceNDArray)
- PR #2621 Fixes the floordiv issue of not promoting float type when rhs is 0
- PR #2611 Types Test: fix static casting from negative int to string
- PR #2618 IO Readers: Fix datasource memory map failure for multiple reads
- PR #2628 groupby_without_aggregation non-nullable input table produces non-nullable output
- PR #2615 fix string category partitioning in java API
- PR #2641 fix string category and timeunit concat in the java API
- PR #2649 Fix groupby issue resulting from column_empty bug
- PR #2658 Fix astype() for null categorical columns
- PR #2660 fix column string category and timeunit concat in the java API
- PR #2664 ORC reader: fix `skip_rows` larger than first stripe
- PR #2654 Allow Java gdfOrderBy to work with string categories
- PR #2669 AVRO reader: fix non-deterministic output
- PR #2668 Update Java bindings to specify timestamp units for ORC and Parquet readers
- PR #2679 AVRO reader: fix cuda errors when decoding compressed streams
- PR #2692 Add concatenation for data-frame with different headers (empty and non-empty)
- PR #2651 Remove nvidia driver installation from ci/cpu/build.sh
- PR #2697 Ensure csv reader sets datetime column time units
- PR #2698 Return RangeIndex from contiguous slice of RangeIndex
- PR #2672 Fix null and integer handling in round
- PR #2704 Parquet Reader: Fix crash when loading string column with nulls
- PR #2725 Fix Jitify issue with running on Turing using CUDA version < 10
- PR #2731 Fix building of benchmarks
- PR #2738 Fix java to find new NVStrings locations
- PR #2736 Pin Jitify branch to v0.10 version
- PR #2742 IO Readers: Fix possible silent failures when creating `NvStrings` instance
- PR #2753 Fix java quantile API calls
- PR #2762 Fix validity processing for time in java
- PR #2796 Fix handling string slicing and other nvstrings delegated methods with dask
- PR #2769 Fix link to API docs in README.md
- PR #2772 Handle multiindex pandas Series #2772
- PR #2749 Fix apply_rows/apply_chunks pessimistic null mask to use in_cols null masks only
- PR #2752 CSV Reader: Fix exception when there's no rows to process
- PR #2716 Added Exception for `StringMethods` in string methods
- PR #2787 Fix Broadcasting `None` to `cudf-series`
- PR #2794 Fix async race in NVCategory::get_value and get_value_bounds
- PR #2795 Fix java build/cast error
- PR #2496 Fix improper merge of two dataframes when names differ
- PR #2824 Fix issue with incorrect result when Numeric Series replace is called several times
- PR #2751 Replace value with null
- PR #2765 Fix Java inequality comparisons for string category
- PR #2818 Fix java join API to use new C++ join API
- PR #2841 Fix nvstrings.slice and slice_from for range (0,0)
- PR #2837 Fix join benchmark
- PR #2809 Add hash_df and group_split dispatch functions for dask
- PR #2843 Parquet reader: fix skip_rows when not aligned with page or row_group boundaries
- PR #2851 Deleted existing dask-cudf/record.txt
- PR #2854 Fix column creation from ephemeral objects exposing __cuda_array_interface__
- PR #2860 Fix boolean indexing when the result is a single row
- PR #2859 Fix tail method issue for string columns
- PR #2852 Fixed `cumsum()` and `cumprod()` on boolean series.
- PR #2865 DaskIO: Fix `read_csv` and `read_orc` when input is list of files
- PR #2750 Fixed casting values to cudf::bool8 so non-zero values always cast to true
- PR #2873 Fixed dask_cudf read_partition bug by generating ParquetDatasetPiece
- PR #2850 Fixes dask_cudf.read_parquet on partitioned datasets
- PR #2896 Properly handle `axis` string keywords in `concat`
- PR #2926 Update rounding algorithm to avoid using fmod
- PR #2968 Fix Java dependency loading when using NVTX
- PR #2963 Fix ORC writer uncompressed block indexing
- PR #2928 CSV Reader: Fix using `byte_range` for large datasets
- PR #2983 Fix sm_70+ race condition in gpu_unsnap
- PR #2964 ORC Writer: Segfault when writing mixed numeric and string columns
- PR #3007 Java: Remove unit test that frees RMM invalid pointer
- PR #3009 Fix orc reader RLEv2 patch position regression from PR #2507
- PR #3002 Fix CUDA invalid configuration errors reported after loading an ORC file without data
- PR #3035 Update update-version.sh for new docs locations
- PR #3038 Fix uninitialized stream parameter in device_table deleter
- PR #3064 Fixes groupby performance issue
- PR #3061 Add rmmInitialize to nvstrings gtests
- PR #3058 Fix UDF doc markdown formatting
- PR #3059 Add nvstrings python build instructions to contributing.md


# cuDF 0.9.0 (21 Aug 2019)

## New Features

- PR #1993 Add CUDA-accelerated series aggregations: mean, var, std
- PR #2111 IO Readers: Support memory buffer, file-like object, and URL inputs
- PR #2012 Add `reindex()` to DataFrame and Series
- PR #2097 Add GPU-accelerated AVRO reader
- PR #2098 Support binary ops on DFs and Series with mismatched indices
- PR #2160 Merge `dask-cudf` codebase into `cudf` repo
- PR #2149 CSV Reader: Add `hex` dtype for explicit hexadecimal parsing
- PR #2156 Add `upper_bound()` and `lower_bound()` for libcudf tables and `searchsorted()` for cuDF Series
- PR #2158 CSV Reader: Support single, non-list/dict argument for `dtype`
- PR #2177 CSV Reader: Add `parse_dates` parameter for explicit date inference
- PR #1744 cudf::apply_boolean_mask and cudf::drop_nulls support for cudf::table inputs (multi-column)
- PR #2196 Add `DataFrame.dropna()`
- PR #2197 CSV Writer: add `chunksize` parameter for `to_csv`
- PR #2215 `type_dispatcher` benchmark
- PR #2179 Add Java quantiles
- PR #2157 Add __array_function__ to DataFrame and Series
- PR #2212 Java support for ORC reader
- PR #2224 Add DataFrame isna, isnull, notna functions
- PR #2236 Add Series.drop_duplicates
- PR #2105 Add hash-based join benchmark
- PR #2316 Add unique, nunique, and value_counts for datetime columns
- PR #2337 Add Java support for slicing a ColumnVector
- PR #2049 Add cudf::merge (sorted merge)
- PR #2368 Full cudf+dask Parquet Support
- PR #2380 New cudf::is_sorted checks whether cudf::table is sorted
- PR #2356 Java column vector standard deviation support
- PR #2221 MultiIndex full indexing - Support iloc and wildcards for loc
- PR #2429 Java support for getting length of strings in a ColumnVector
- PR #2415 Add `value_counts` for series of any type
- PR #2446 Add __array_function__ for index
- PR #2437 ORC reader: Add 'use_np_dtypes' option
- PR #2382 Add CategoricalAccessor add, remove, rename, and ordering methods
- PR #2464 Native implement `__cuda_array_interface__` for Series/Index/Column objects
- PR #2425 Rolling window now accepts array-based user-defined functions
- PR #2442 Add __setitem__
- PR #2449 Java support for getting byte count of strings in a ColumnVector
- PR #2492 Add groupby.size() method
- PR #2358 Add cudf::nans_to_nulls: convert floating point column into bitmask
- PR #2489 Add drop argument to set_index
- PR #2491 Add Java bindings for ORC reader 'use_np_dtypes' option
- PR #2213 Support s/ms/us/ns DatetimeColumn time unit resolutions
- PR #2536 Add _constructor properties to Series and DataFrame

## Improvements

- PR #2103 Move old `column` and `bitmask` files into `legacy/` directory
- PR #2109 added name to Python column classes
- PR #1947 Cleanup serialization code
- PR #2125 More aggregate in java API
- PR #2127 Add in java Scalar tests
- PR #2088 Refactor of Python groupby code
- PR #2130 Java serialization and deserialization of tables.
- PR #2131 Chunk rows logic added to csv_writer
- PR #2129 Add functions in the Java API to support nullable column filtering
- PR #2165 made changes to get_dummies api for it to be available in MethodCache
- PR #2171 Add CodeCov integration, fix doc version, make --skip-tests work when invoking with source
- PR #2184 handle remote orc files for dask-cudf
- PR #2186 Add `getitem` and `getattr` style access to Rolling objects
- PR #2168 Use cudf.Column for CategoricalColumn's categories instead of a tuple
- PR #2193 DOC: cudf::type_dispatcher documentation for specializing dispatched functors
- PR #2199 Better java support for appending strings
- PR #2176 Added column dtype support for datetime, int8, int16 to csv_writer
- PR #2209 Matching `get_dummies` & `select_dtypes` behavior to pandas
- PR #2217 Updated Java bindings to use the new groupby API
- PR #2214 DOC: Update doc instructions to build/install `cudf` and `dask-cudf`
- PR #2220 Update Java bindings for reduction rename
- PR #2232 Move CodeCov upload from build script to Jenkins
- PR #2225 refactor to use libcudf for gathering columns in dataframes
- PR #2293 Improve join performance (faster compute_join_output_size)
- PR #2300 Create separate dask codeowners for dask-cudf codebase
- PR #2304 gdf_group_by_without_aggregations returns gdf_column
- PR #2309 Java readers: remove redundant copy of result pointers
- PR #2307 Add `black` and `isort` to style checker script
- PR #2345 Restore removal of old groupby implementation
- PR #2342 Improve `astype()` to operate all ways
- PR #2329 using libcudf cudf::copy for column deep copy
- PR #2344 DOC: docs on code formatting for contributors
- PR #2376 Add inoperative axis= and win_type= arguments to Rolling()
- PR #2378 remove dask for (de-)serialization of cudf objects
- PR #2353 Bump Arrow and Dask versions
- PR #2377 Replace `standard_python_slice` with just `slice.indices()`
- PR #2373 cudf.DataFrame enchancements & Series.values support
- PR #2392 Remove dlpack submodule; make cuDF's Cython API externally accessible
- PR #2430 Updated Java bindings to use the new unary API
- PR #2406 Moved all existing `table` related files to a `legacy/` directory
- PR #2350 Performance related changes to get_dummies
- PR #2420 Remove `cudautils.astype` and replace with `typecast.apply_cast`
- PR #2456 Small improvement to typecast utility
- PR #2458 Fix handling of thirdparty packages in `isort` config
- PR #2459 IO Readers: Consolidate all readers to use `datasource` class
- PR #2475 Exposed type_dispatcher.hpp, nvcategory_util.hpp and wrapper_types.hpp in the include folder
- PR #2484 Enabled building libcudf as a static library
- PR #2453 Streamline CUDA_REL environment variable
- PR #2483 Bundle Boost filesystem dependency in the Java jar
- PR #2486 Java API hash functions
- PR #2481 Adds the ignore_null_keys option to the java api
- PR #2490 Java api: support multiple aggregates for the same column
- PR #2510 Java api: uses table based apply_boolean_mask
- PR #2432 Use pandas formatting for console, html, and latex output
- PR #2573 Bump numba version to 0.45.1
- PR #2606 Fix references to notebooks-contrib

## Bug Fixes

- PR #2086 Fixed quantile api behavior mismatch in series & dataframe
- PR #2128 Add offset param to host buffer readers in java API.
- PR #2145 Work around binops validity checks for java
- PR #2146 Work around unary_math validity checks for java
- PR #2151 Fixes bug in cudf::copy_range where null_count was invalid
- PR #2139 matching to pandas describe behavior & fixing nan values issue
- PR #2161 Implicitly convert unsigned to signed integer types in binops
- PR #2154 CSV Reader: Fix bools misdetected as strings dtype
- PR #2178 Fix bug in rolling bindings where a view of an ephemeral column was being taken
- PR #2180 Fix issue with isort reordering `importorskip` below imports depending on them
- PR #2187 fix to honor dtype when numpy arrays are passed to columnops.as_column
- PR #2190 Fix issue in astype conversion of string column to 'str'
- PR #2208 Fix issue with calling `head()` on one row dataframe
- PR #2229 Propagate exceptions from Cython cdef functions
- PR #2234 Fix issue with local build script not properly building
- PR #2223 Fix CUDA invalid configuration errors reported after loading small compressed ORC files
- PR #2162 Setting is_unique and is_monotonic-related attributes
- PR #2244 Fix ORC RLEv2 delta mode decoding with nonzero residual delta width
- PR #2297 Work around `var/std` unsupported only at debug build
- PR #2302 Fixed java serialization corner case
- PR #2355 Handle float16 in binary operations
- PR #2311 Fix copy behaviour for GenericIndex
- PR #2349 Fix issues with String filter in java API
- PR #2323 Fix groupby on categoricals
- PR #2328 Ensure order is preserved in CategoricalAccessor._set_categories
- PR #2202 Fix issue with unary ops mishandling empty input
- PR #2326 Fix for bug in DLPack when reading multiple columns
- PR #2324 Fix cudf Docker build
- PR #2325 Fix ORC RLEv2 patched base mode decoding with nonzero patch width
- PR #2235 Fix get_dummies to be compatible with dask
- PR #2332 Zero initialize gdf_dtype_extra_info
- PR #2355 Handle float16 in binary operations
- PR #2360 Fix missing dtype handling in cudf.Series & columnops.as_column
- PR #2364 Fix quantile api and other trivial issues around it
- PR #2361 Fixed issue with `codes` of CategoricalIndex
- PR #2357 Fixed inconsistent type of index created with from_pandas vs direct construction
- PR #2389 Fixed Rolling __getattr__ and __getitem__ for offset based windows
- PR #2402 Fixed bug in valid mask computation in cudf::copy_if (apply_boolean_mask)
- PR #2401 Fix to a scalar datetime(of type Days) issue
- PR #2386 Correctly allocate output valids in groupby
- PR #2411 Fixed failures on binary op on single element string column
- PR #2422 Fix Pandas logical binary operation incompatibilites
- PR #2447 Fix CodeCov posting build statuses temporarily
- PR #2450 Fix erroneous null handling in `cudf.DataFrame`'s `apply_rows`
- PR #2470 Fix issues with empty strings and string categories (Java)
- PR #2471 Fix String Column Validity.
- PR #2481 Fix java validity buffer serialization
- PR #2485 Updated bytes calculation to use size_t to avoid overflow in column concat
- PR #2461 Fix groupby multiple aggregations same column
- PR #2514 Fix cudf::drop_nulls threshold handling in Cython
- PR #2516 Fix utilities include paths and meta.yaml header paths
- PR #2517 Fix device memory leak in to_dlpack tensor deleter
- PR #2431 Fix local build generated file ownerships
- PR #2511 Added import of orc, refactored exception handlers to not squash fatal exceptions
- PR #2527 Fix index and column input handling in dask_cudf read_parquet
- PR #2466 Fix `dataframe.query` returning null rows erroneously
- PR #2548 Orc reader: fix non-deterministic data decoding at chunk boundaries
- PR #2557 fix cudautils import in string.py
- PR #2521 Fix casting datetimes from/to the same resolution
- PR #2545 Fix MultiIndexes with datetime levels
- PR #2560 Remove duplicate `dlpack` definition in conda recipe
- PR #2567 Fix ColumnVector.fromScalar issues while dealing with null scalars
- PR #2565 Orc reader: fix incorrect data decoding of int64 data types
- PR #2577 Fix search benchmark compilation error by adding necessary header
- PR #2604 Fix a bug in copying.pyx:_normalize_types that upcasted int32 to int64


# cuDF 0.8.0 (27 June 2019)

## New Features

- PR #1524 Add GPU-accelerated JSON Lines parser with limited feature set
- PR #1569 Add support for Json objects to the JSON Lines reader
- PR #1622 Add Series.loc
- PR #1654 Add cudf::apply_boolean_mask: faster replacement for gdf_apply_stencil
- PR #1487 cython gather/scatter
- PR #1310 Implemented the slice/split functionality.
- PR #1630 Add Python layer to the GPU-accelerated JSON reader
- PR #1745 Add rounding of numeric columns via Numba
- PR #1772 JSON reader: add support for BytesIO and StringIO input
- PR #1527 Support GDF_BOOL8 in readers and writers
- PR #1819 Logical operators (AND, OR, NOT) for libcudf and cuDF
- PR #1813 ORC Reader: Add support for stripe selection
- PR #1828 JSON Reader: add suport for bool8 columns
- PR #1833 Add column iterator with/without nulls
- PR #1665 Add the point-in-polygon GIS function
- PR #1863 Series and Dataframe methods for all and any
- PR #1908 cudf::copy_range and cudf::fill for copying/assigning an index or range to a constant
- PR #1921 Add additional formats for typecasting to/from strings
- PR #1807 Add Series.dropna()
- PR #1987 Allow user defined functions in the form of ptx code to be passed to binops
- PR #1948 Add operator functions like `Series.add()` to DataFrame and Series
- PR #1954 Add skip test argument to GPU build script
- PR #2018 Add bindings for new groupby C++ API
- PR #1984 Add rolling window operations Series.rolling() and DataFrame.rolling()
- PR #1542 Python method and bindings for to_csv
- PR #1995 Add Java API
- PR #1998 Add google benchmark to cudf
- PR #1845 Add cudf::drop_duplicates, DataFrame.drop_duplicates
- PR #1652 Added `Series.where()` feature
- PR #2074 Java Aggregates, logical ops, and better RMM support
- PR #2140 Add a `cudf::transform` function
- PR #2068 Concatenation of different typed columns

## Improvements

- PR #1538 Replacing LesserRTTI with inequality_comparator
- PR #1703 C++: Added non-aggregating `insert` to `concurrent_unordered_map` with specializations to store pairs with a single atomicCAS when possible.
- PR #1422 C++: Added a RAII wrapper for CUDA streams
- PR #1701 Added `unique` method for stringColumns
- PR #1713 Add documentation for Dask-XGBoost
- PR #1666 CSV Reader: Improve performance for files with large number of columns
- PR #1725 Enable the ability to use a single column groupby as its own index
- PR #1759 Add an example showing simultaneous rolling averages to `apply_grouped` documentation
- PR #1746 C++: Remove unused code: `windowed_ops.cu`, `sorting.cu`, `hash_ops.cu`
- PR #1748 C++: Add `bool` nullability flag to `device_table` row operators
- PR #1764 Improve Numerical column: `mean_var` and `mean`
- PR #1767 Speed up Python unit tests
- PR #1770 Added build.sh script, updated CI scripts and documentation
- PR #1739 ORC Reader: Add more pytest coverage
- PR #1696 Added null support in `Series.replace()`.
- PR #1390 Added some basic utility functions for `gdf_column`'s
- PR #1791 Added general column comparison code for testing
- PR #1795 Add printing of git submodule info to `print_env.sh`
- PR #1796 Removing old sort based group by code and gdf_filter
- PR #1811 Added funtions for copying/allocating `cudf::table`s
- PR #1838 Improve columnops.column_empty so that it returns typed columns instead of a generic Column
- PR #1890 Add utils.get_dummies- a pandas-like wrapper around one_hot-encoding
- PR #1823 CSV Reader: default the column type to string for empty dataframes
- PR #1827 Create bindings for scalar-vector binops, and update one_hot_encoding to use them
- PR #1817 Operators now support different sized dataframes as long as they don't share different sized columns
- PR #1855 Transition replace_nulls to new C++ API and update corresponding Cython/Python code
- PR #1858 Add `std::initializer_list` constructor to `column_wrapper`
- PR #1846 C++ type-erased gdf_equal_columns test util; fix gdf_equal_columns logic error
- PR #1390 Added some basic utility functions for `gdf_column`s
- PR #1391 Tidy up bit-resolution-operation and bitmask class code
- PR #1882 Add iloc functionality to MultiIndex dataframes
- PR #1884 Rolling windows: general enhancements and better coverage for unit tests
- PR #1886 support GDF_STRING_CATEGORY columns in apply_boolean_mask, drop_nulls and other libcudf functions
- PR #1896 Improve performance of groupby with levels specified in dask-cudf
- PR #1915 Improve iloc performance for non-contiguous row selection
- PR #1859 Convert read_json into a C++ API
- PR #1919 Rename libcudf namespace gdf to namespace cudf
- PR #1850 Support left_on and right_on for DataFrame merge operator
- PR #1930 Specialize constructor for `cudf::bool8` to cast argument to `bool`
- PR #1938 Add default constructor for `column_wrapper`
- PR #1930 Specialize constructor for `cudf::bool8` to cast argument to `bool`
- PR #1952 consolidate libcudf public API headers in include/cudf
- PR #1949 Improved selection with boolmask using libcudf `apply_boolean_mask`
- PR #1956 Add support for nulls in `query()`
- PR #1973 Update `std::tuple` to `std::pair` in top-most libcudf APIs and C++ transition guide
- PR #1981 Convert read_csv into a C++ API
- PR #1868 ORC Reader: Support row index for speed up on small/medium datasets
- PR #1964 Added support for list-like types in Series.str.cat
- PR #2005 Use HTML5 details tag in bug report issue template
- PR #2003 Removed few redundant unit-tests from test_string.py::test_string_cat
- PR #1944 Groupby design improvements
- PR #2017 Convert `read_orc()` into a C++ API
- PR #2011 Convert `read_parquet()` into a C++ API
- PR #1756 Add documentation "10 Minutes to cuDF and dask_cuDF"
- PR #2034 Adding support for string columns concatenation using "add" binary operator
- PR #2042 Replace old "10 Minutes" guide with new guide for docs build process
- PR #2036 Make library of common test utils to speed up tests compilation
- PR #2022 Facilitating get_dummies to be a high level api too
- PR #2050 Namespace IO readers and add back free-form `read_xxx` functions
- PR #2104 Add a functional ``sort=`` keyword argument to groupby
- PR #2108 Add `find_and_replace` for StringColumn for replacing single values
- PR #1803 cuDF/CuPy interoperability documentation

## Bug Fixes

- PR #1465 Fix for test_orc.py and test_sparse_df.py test failures
- PR #1583 Fix underlying issue in `as_index()` that was causing `Series.quantile()` to fail
- PR #1680 Add errors= keyword to drop() to fix cudf-dask bug
- PR #1651 Fix `query` function on empty dataframe
- PR #1616 Fix CategoricalColumn to access categories by index instead of iteration
- PR #1660 Fix bug in `loc` when indexing with a column name (a string)
- PR #1683 ORC reader: fix timestamp conversion to UTC
- PR #1613 Improve CategoricalColumn.fillna(-1) performance
- PR #1642 Fix failure of CSV_TEST gdf_csv_test.SkiprowsNrows on multiuser systems
- PR #1709 Fix handling of `datetime64[ms]` in `dataframe.select_dtypes`
- PR #1704 CSV Reader: Add support for the plus sign in number fields
- PR #1687 CSV reader: return an empty dataframe for zero size input
- PR #1757 Concatenating columns with null columns
- PR #1755 Add col_level keyword argument to melt
- PR #1758 Fix df.set_index() when setting index from an empty column
- PR #1749 ORC reader: fix long strings of NULL values resulting in incorrect data
- PR #1742 Parquet Reader: Fix index column name to match PANDAS compat
- PR #1782 Update libcudf doc version
- PR #1783 Update conda dependencies
- PR #1786 Maintain the original series name in series.unique output
- PR #1760 CSV Reader: fix segfault when dtype list only includes columns from usecols list
- PR #1831 build.sh: Assuming python is in PATH instead of using PYTHON env var
- PR #1839 Raise an error instead of segfaulting when transposing a DataFrame with StringColumns
- PR #1840 Retain index correctly during merge left_on right_on
- PR #1825 cuDF: Multiaggregation Groupby Failures
- PR #1789 CSV Reader: Fix missing support for specifying `int8` and `int16` dtypes
- PR #1857 Cython Bindings: Handle `bool` columns while calling `column_view_from_NDArrays`
- PR #1849 Allow DataFrame support methods to pass arguments to the methods
- PR #1847 Fixed #1375 by moving the nvstring check into the wrapper function
- PR #1864 Fixing cudf reduction for POWER platform
- PR #1869 Parquet reader: fix Dask timestamps not matching with Pandas (convert to milliseconds)
- PR #1876 add dtype=bool for `any`, `all` to treat integer column correctly
- PR #1875 CSV reader: take NaN values into account in dtype detection
- PR #1873 Add column dtype checking for the all/any methods
- PR #1902 Bug with string iteration in _apply_basic_agg
- PR #1887 Fix for initialization issue in pq_read_arg,orc_read_arg
- PR #1867 JSON reader: add support for null/empty fields, including the 'null' literal
- PR #1891 Fix bug #1750 in string column comparison
- PR #1909 Support of `to_pandas()` of boolean series with null values
- PR #1923 Use prefix removal when two aggs are called on a SeriesGroupBy
- PR #1914 Zero initialize gdf_column local variables
- PR #1959 Add support for comparing boolean Series to scalar
- PR #1966 Ignore index fix in series append
- PR #1967 Compute index __sizeof__ only once for DataFrame __sizeof__
- PR #1977 Support CUDA installation in default system directories
- PR #1982 Fixes incorrect index name after join operation
- PR #1985 Implement `GDF_PYMOD`, a special modulo that follows python's sign rules
- PR #1991 Parquet reader: fix decoding of NULLs
- PR #1990 Fixes a rendering bug in the `apply_grouped` documentation
- PR #1978 Fix for values being filled in an empty dataframe
- PR #2001 Correctly create MultiColumn from Pandas MultiColumn
- PR #2006 Handle empty dataframe groupby construction for dask
- PR #1965 Parquet Reader: Fix duplicate index column when it's already in `use_cols`
- PR #2033 Add pip to conda environment files to fix warning
- PR #2028 CSV Reader: Fix reading of uncompressed files without a recognized file extension
- PR #2073 Fix an issue when gathering columns with NVCategory and nulls
- PR #2053 cudf::apply_boolean_mask return empty column for empty boolean mask
- PR #2066 exclude `IteratorTest.mean_var_output` test from debug build
- PR #2069 Fix JNI code to use read_csv and read_parquet APIs
- PR #2071 Fix bug with unfound transitive dependencies for GTests in Ubuntu 18.04
- PR #2089 Configure Sphinx to render params correctly
- PR #2091 Fix another bug with unfound transitive dependencies for `cudftestutils` in Ubuntu 18.04
- PR #2115 Just apply `--disable-new-dtags` instead of trying to define all the transitive dependencies
- PR #2106 Fix errors in JitCache tests caused by sharing of device memory between processes
- PR #2120 Fix errors in JitCache tests caused by running multiple threads on the same data
- PR #2102 Fix memory leak in groupby
- PR #2113 fixed typo in to_csv code example


# cudf 0.7.2 (16 May 2019)

## New Features

- PR #1735 Added overload for atomicAdd on int64. Streamlined implementation of custom atomic overloads.
- PR #1741 Add MultiIndex concatenation

## Bug Fixes

- PR #1718 Fix issue with SeriesGroupBy MultiIndex in dask-cudf
- PR #1734 Python: fix performance regression for groupby count() aggregations
- PR #1768 Cython: fix handling read only schema buffers in gpuarrow reader


# cudf 0.7.1 (11 May 2019)

## New Features

- PR #1702 Lazy load MultiIndex to return groupby performance to near optimal.

## Bug Fixes

- PR #1708 Fix handling of `datetime64[ms]` in `dataframe.select_dtypes`


# cuDF 0.7.0 (10 May 2019)

## New Features

- PR #982 Implement gdf_group_by_without_aggregations and gdf_unique_indices functions
- PR #1142 Add `GDF_BOOL` column type
- PR #1194 Implement overloads for CUDA atomic operations
- PR #1292 Implemented Bitwise binary ops AND, OR, XOR (&, |, ^)
- PR #1235 Add GPU-accelerated Parquet Reader
- PR #1335 Added local_dict arg in `DataFrame.query()`.
- PR #1282 Add Series and DataFrame.describe()
- PR #1356 Rolling windows
- PR #1381 Add DataFrame._get_numeric_data
- PR #1388 Add CODEOWNERS file to auto-request reviews based on where changes are made
- PR #1396 Add DataFrame.drop method
- PR #1413 Add DataFrame.melt method
- PR #1412 Add DataFrame.pop()
- PR #1419 Initial CSV writer function
- PR #1441 Add Series level cumulative ops (cumsum, cummin, cummax, cumprod)
- PR #1420 Add script to build and test on a local gpuCI image
- PR #1440 Add DatetimeColumn.min(), DatetimeColumn.max()
- PR #1455 Add Series.Shift via Numba kernel
- PR #1441 Add Series level cumulative ops (cumsum, cummin, cummax, cumprod)
- PR #1461 Add Python coverage test to gpu build
- PR #1445 Parquet Reader: Add selective reading of rows and row group
- PR #1532 Parquet Reader: Add support for INT96 timestamps
- PR #1516 Add Series and DataFrame.ndim
- PR #1556 Add libcudf C++ transition guide
- PR #1466 Add GPU-accelerated ORC Reader
- PR #1565 Add build script for nightly doc builds
- PR #1508 Add Series isna, isnull, and notna
- PR #1456 Add Series.diff() via Numba kernel
- PR #1588 Add Index `astype` typecasting
- PR #1301 MultiIndex support
- PR #1599 Level keyword supported in groupby
- PR #929 Add support operations to dataframe
- PR #1609 Groupby accept list of Series
- PR #1658 Support `group_keys=True` keyword in groupby method

## Improvements

- PR #1531 Refactor closures as private functions in gpuarrow
- PR #1404 Parquet reader page data decoding speedup
- PR #1076 Use `type_dispatcher` in join, quantiles, filter, segmented sort, radix sort and hash_groupby
- PR #1202 Simplify README.md
- PR #1149 CSV Reader: Change convertStrToValue() functions to `__device__` only
- PR #1238 Improve performance of the CUDA trie used in the CSV reader
- PR #1245 Use file cache for JIT kernels
- PR #1278 Update CONTRIBUTING for new conda environment yml naming conventions
- PR #1163 Refactored UnaryOps. Reduced API to two functions: `gdf_unary_math` and `gdf_cast`. Added `abs`, `-`, and `~` ops. Changed bindings to Cython
- PR #1284 Update docs version
- PR #1287 add exclude argument to cudf.select_dtype function
- PR #1286 Refactor some of the CSV Reader kernels into generic utility functions
- PR #1291 fillna in `Series.to_gpu_array()` and `Series.to_array()` can accept the scalar too now.
- PR #1005 generic `reduction` and `scan` support
- PR #1349 Replace modernGPU sort join with thrust.
- PR #1363 Add a dataframe.mean(...) that raises NotImplementedError to satisfy `dask.dataframe.utils.is_dataframe_like`
- PR #1319 CSV Reader: Use column wrapper for gdf_column output alloc/dealloc
- PR #1376 Change series quantile default to linear
- PR #1399 Replace CFFI bindings for NVTX functions with Cython bindings
- PR #1389 Refactored `set_null_count()`
- PR #1386 Added macros `GDF_TRY()`, `CUDF_TRY()` and `ASSERT_CUDF_SUCCEEDED()`
- PR #1435 Rework CMake and conda recipes to depend on installed libraries
- PR #1391 Tidy up bit-resolution-operation and bitmask class code
- PR #1439 Add cmake variable to enable compiling CUDA code with -lineinfo
- PR #1462 Add ability to read parquet files from arrow::io::RandomAccessFile
- PR #1453 Convert CSV Reader CFFI to Cython
- PR #1479 Convert Parquet Reader CFFI to Cython
- PR #1397 Add a utility function for producing an overflow-safe kernel launch grid configuration
- PR #1382 Add GPU parsing of nested brackets to cuIO parsing utilities
- PR #1481 Add cudf::table constructor to allocate a set of `gdf_column`s
- PR #1484 Convert GroupBy CFFI to Cython
- PR #1463 Allow and default melt keyword argument var_name to be None
- PR #1486 Parquet Reader: Use device_buffer rather than device_ptr
- PR #1525 Add cudatoolkit conda dependency
- PR #1520 Renamed `src/dataframe` to `src/table` and moved `table.hpp`. Made `types.hpp` to be type declarations only.
- PR #1492 Convert transpose CFFI to Cython
- PR #1495 Convert binary and unary ops CFFI to Cython
- PR #1503 Convert sorting and hashing ops CFFI to Cython
- PR #1522 Use latest release version in update-version CI script
- PR #1533 Remove stale join CFFI, fix memory leaks in join Cython
- PR #1521 Added `row_bitmask` to compute bitmask for rows of a table. Merged `valids_ops.cu` and `bitmask_ops.cu`
- PR #1553 Overload `hash_row` to avoid using intial hash values. Updated `gdf_hash` to select between overloads
- PR #1585 Updated `cudf::table` to maintain own copy of wrapped `gdf_column*`s
- PR #1559 Add `except +` to all Cython function definitions to catch C++ exceptions properly
- PR #1617 `has_nulls` and `column_dtypes` for `cudf::table`
- PR #1590 Remove CFFI from the build / install process entirely
- PR #1536 Convert gpuarrow CFFI to Cython
- PR #1655 Add `Column._pointer` as a way to access underlying `gdf_column*` of a `Column`
- PR #1655 Update readme conda install instructions for cudf version 0.6 and 0.7


## Bug Fixes

- PR #1233 Fix dtypes issue while adding the column to `str` dataframe.
- PR #1254 CSV Reader: fix data type detection for floating-point numbers in scientific notation
- PR #1289 Fix looping over each value instead of each category in concatenation
- PR #1293 Fix Inaccurate error message in join.pyx
- PR #1308 Add atomicCAS overload for `int8_t`, `int16_t`
- PR #1317 Fix catch polymorphic exception by reference in ipc.cu
- PR #1325 Fix dtype of null bitmasks to int8
- PR #1326 Update build documentation to use -DCMAKE_CXX11_ABI=ON
- PR #1334 Add "na_position" argument to CategoricalColumn sort_by_values
- PR #1321 Fix out of bounds warning when checking Bzip2 header
- PR #1359 Add atomicAnd/Or/Xor for integers
- PR #1354 Fix `fillna()` behaviour when replacing values with different dtypes
- PR #1347 Fixed core dump issue while passing dict_dtypes without column names in `cudf.read_csv()`
- PR #1379 Fixed build failure caused due to error: 'col_dtype' may be used uninitialized
- PR #1392 Update cudf Dockerfile and package_versions.sh
- PR #1385 Added INT8 type to `_schema_to_dtype` for use in GpuArrowReader
- PR #1393 Fixed a bug in `gdf_count_nonzero_mask()` for the case of 0 bits to count
- PR #1395 Update CONTRIBUTING to use the environment variable CUDF_HOME
- PR #1416 Fix bug at gdf_quantile_exact and gdf_quantile_appox
- PR #1421 Fix remove creation of series multiple times during `add_column()`
- PR #1405 CSV Reader: Fix memory leaks on read_csv() failure
- PR #1328 Fix CategoricalColumn to_arrow() null mask
- PR #1433 Fix NVStrings/categories includes
- PR #1432 Update NVStrings to 0.7.* to coincide with 0.7 development
- PR #1483 Modify CSV reader to avoid cropping blank quoted characters in non-string fields
- PR #1446 Merge 1275 hotfix from master into branch-0.7
- PR #1447 Fix legacy groupby apply docstring
- PR #1451 Fix hash join estimated result size is not correct
- PR #1454 Fix local build script improperly change directory permissions
- PR #1490 Require Dask 1.1.0+ for `is_dataframe_like` test or skip otherwise.
- PR #1491 Use more specific directories & groups in CODEOWNERS
- PR #1497 Fix Thrust issue on CentOS caused by missing default constructor of host_vector elements
- PR #1498 Add missing include guard to device_atomics.cuh and separated DEVICE_ATOMICS_TEST
- PR #1506 Fix csv-write call to updated NVStrings method
- PR #1510 Added nvstrings `fillna()` function
- PR #1507 Parquet Reader: Default string data to GDF_STRING
- PR #1535 Fix doc issue to ensure correct labelling of cudf.series
- PR #1537 Fix `undefined reference` link error in HashPartitionTest
- PR #1548 Fix ci/local/build.sh README from using an incorrect image example
- PR #1551 CSV Reader: Fix integer column name indexing
- PR #1586 Fix broken `scalar_wrapper::operator==`
- PR #1591 ORC/Parquet Reader: Fix missing import for FileNotFoundError exception
- PR #1573 Parquet Reader: Fix crash due to clash with ORC reader datasource
- PR #1607 Revert change of `column.to_dense_buffer` always return by copy for performance concerns
- PR #1618 ORC reader: fix assert & data output when nrows/skiprows isn't aligned to stripe boundaries
- PR #1631 Fix failure of TYPES_TEST on some gcc-7 based systems.
- PR #1641 CSV Reader: Fix skip_blank_lines behavior with Windows line terminators (\r\n)
- PR #1648 ORC reader: fix non-deterministic output when skiprows is non-zero
- PR #1676 Fix groupby `as_index` behaviour with `MultiIndex`
- PR #1659 Fix bug caused by empty groupbys and multiindex slicing throwing exceptions
- PR #1656 Correct Groupby failure in dask when un-aggregable columns are left in dataframe.
- PR #1689 Fix groupby performance regression
- PR #1694 Add Cython as a runtime dependency since it's required in `setup.py`


# cuDF 0.6.1 (25 Mar 2019)

## Bug Fixes

- PR #1275 Fix CentOS exception in DataFrame.hash_partition from using value "returned" by a void function


# cuDF 0.6.0 (22 Mar 2019)

## New Features

- PR #760 Raise `FileNotFoundError` instead of `GDF_FILE_ERROR` in `read_csv` if the file does not exist
- PR #539 Add Python bindings for replace function
- PR #823 Add Doxygen configuration to enable building HTML documentation for libcudf C/C++ API
- PR #807 CSV Reader: Add byte_range parameter to specify the range in the input file to be read
- PR #857 Add Tail method for Series/DataFrame and update Head method to use iloc
- PR #858 Add series feature hashing support
- PR #871 CSV Reader: Add support for NA values, including user specified strings
- PR #893 Adds PyArrow based parquet readers / writers to Python, fix category dtype handling, fix arrow ingest buffer size issues
- PR #867 CSV Reader: Add support for ignoring blank lines and comment lines
- PR #887 Add Series digitize method
- PR #895 Add Series groupby
- PR #898 Add DataFrame.groupby(level=0) support
- PR #920 Add feather, JSON, HDF5 readers / writers from PyArrow / Pandas
- PR #888 CSV Reader: Add prefix parameter for column names, used when parsing without a header
- PR #913 Add DLPack support: convert between cuDF DataFrame and DLTensor
- PR #939 Add ORC reader from PyArrow
- PR #918 Add Series.groupby(level=0) support
- PR #906 Add binary and comparison ops to DataFrame
- PR #958 Support unary and binary ops on indexes
- PR #964 Add `rename` method to `DataFrame`, `Series`, and `Index`
- PR #985 Add `Series.to_frame` method
- PR #985 Add `drop=` keyword to reset_index method
- PR #994 Remove references to pygdf
- PR #990 Add external series groupby support
- PR #988 Add top-level merge function to cuDF
- PR #992 Add comparison binaryops to DateTime columns
- PR #996 Replace relative path imports with absolute paths in tests
- PR #995 CSV Reader: Add index_col parameter to specify the column name or index to be used as row labels
- PR #1004 Add `from_gpu_matrix` method to DataFrame
- PR #997 Add property index setter
- PR #1007 Replace relative path imports with absolute paths in cudf
- PR #1013 select columns with df.columns
- PR #1016 Rename Series.unique_count() to nunique() to match pandas API
- PR #947 Prefixsum to handle nulls and float types
- PR #1029 Remove rest of relative path imports
- PR #1021 Add filtered selection with assignment for Dataframes
- PR #872 Adding NVCategory support to cudf apis
- PR #1052 Add left/right_index and left/right_on keywords to merge
- PR #1091 Add `indicator=` and `suffixes=` keywords to merge
- PR #1107 Add unsupported keywords to Series.fillna
- PR #1032 Add string support to cuDF python
- PR #1136 Removed `gdf_concat`
- PR #1153 Added function for getting the padded allocation size for valid bitmask
- PR #1148 Add cudf.sqrt for dataframes and Series
- PR #1159 Add Python bindings for libcudf dlpack functions
- PR #1155 Add __array_ufunc__ for DataFrame and Series for sqrt
- PR #1168 to_frame for series accepts a name argument


## Improvements

- PR #1218 Add dask-cudf page to API docs
- PR #892 Add support for heterogeneous types in binary ops with JIT
- PR #730 Improve performance of `gdf_table` constructor
- PR #561 Add Doxygen style comments to Join CUDA functions
- PR #813 unified libcudf API functions by replacing gpu_ with gdf_
- PR #822 Add support for `__cuda_array_interface__` for ingest
- PR #756 Consolidate common helper functions from unordered map and multimap
- PR #753 Improve performance of groupby sum and average, especially for cases with few groups.
- PR #836 Add ingest support for arrow chunked arrays in Column, Series, DataFrame creation
- PR #763 Format doxygen comments for csv_read_arg struct
- PR #532 CSV Reader: Use type dispatcher instead of switch block
- PR #694 Unit test utilities improvements
- PR #878 Add better indexing to Groupby
- PR #554 Add `empty` method and `is_monotonic` attribute to `Index`
- PR #1040 Fixed up Doxygen comment tags
- PR #909 CSV Reader: Avoid host->device->host copy for header row data
- PR #916 Improved unit testing and error checking for `gdf_column_concat`
- PR #941 Replace `numpy` call in `Series.hash_encode` with `numba`
- PR #942 Added increment/decrement operators for wrapper types
- PR #943 Updated `count_nonzero_mask` to return `num_rows` when the mask is null
- PR #952 Added trait to map C++ type to `gdf_dtype`
- PR #966 Updated RMM submodule.
- PR #998 Add IO reader/writer modules to API docs, fix for missing cudf.Series docs
- PR #1017 concatenate along columns for Series and DataFrames
- PR #1002 Support indexing a dataframe with another boolean dataframe
- PR #1018 Better concatenation for Series and Dataframes
- PR #1036 Use Numpydoc style docstrings
- PR #1047 Adding gdf_dtype_extra_info to gdf_column_view_augmented
- PR #1054 Added default ctor to SerialTrieNode to overcome Thrust issue in CentOS7 + CUDA10
- PR #1024 CSV Reader: Add support for hexadecimal integers in integral-type columns
- PR #1033 Update `fillna()` to use libcudf function `gdf_replace_nulls`
- PR #1066 Added inplace assignment for columns and select_dtypes for dataframes
- PR #1026 CSV Reader: Change the meaning and type of the quoting parameter to match Pandas
- PR #1100 Adds `CUDF_EXPECTS` error-checking macro
- PR #1092 Fix select_dtype docstring
- PR #1111 Added cudf::table
- PR #1108 Sorting for datetime columns
- PR #1120 Return a `Series` (not a `Column`) from `Series.cat.set_categories()`
- PR #1128 CSV Reader: The last data row does not need to be line terminated
- PR #1183 Bump Arrow version to 0.12.1
- PR #1208 Default to CXX11_ABI=ON
- PR #1252 Fix NVStrings dependencies for cuda 9.2 and 10.0
- PR #2037 Optimize the existing `gather` and `scatter` routines in `libcudf`

## Bug Fixes

- PR #821 Fix flake8 issues revealed by flake8 update
- PR #808 Resolved renamed `d_columns_valids` variable name
- PR #820 CSV Reader: fix the issue where reader adds additional rows when file uses \r\n as a line terminator
- PR #780 CSV Reader: Fix scientific notation parsing and null values for empty quotes
- PR #815 CSV Reader: Fix data parsing when tabs are present in the input CSV file
- PR #850 Fix bug where left joins where the left df has 0 rows causes a crash
- PR #861 Fix memory leak by preserving the boolean mask index
- PR #875 Handle unnamed indexes in to/from arrow functions
- PR #877 Fix ingest of 1 row arrow tables in from arrow function
- PR #876 Added missing `<type_traits>` include
- PR #889 Deleted test_rmm.py which has now moved to RMM repo
- PR #866 Merge v0.5.1 numpy ABI hotfix into 0.6
- PR #917 value_counts return int type on empty columns
- PR #611 Renamed `gdf_reduce_optimal_output_size()` -> `gdf_reduction_get_intermediate_output_size()`
- PR #923 fix index for negative slicing for cudf dataframe and series
- PR #927 CSV Reader: Fix category GDF_CATEGORY hashes not being computed properly
- PR #921 CSV Reader: Fix parsing errors with delim_whitespace, quotations in the header row, unnamed columns
- PR #933 Fix handling objects of all nulls in series creation
- PR #940 CSV Reader: Fix an issue where the last data row is missing when using byte_range
- PR #945 CSV Reader: Fix incorrect datetime64 when milliseconds or space separator are used
- PR #959 Groupby: Problem with column name lookup
- PR #950 Converting dataframe/recarry with non-contiguous arrays
- PR #963 CSV Reader: Fix another issue with missing data rows when using byte_range
- PR #999 Fix 0 sized kernel launches and empty sort_index exception
- PR #993 Fix dtype in selecting 0 rows from objects
- PR #1009 Fix performance regression in `to_pandas` method on DataFrame
- PR #1008 Remove custom dask communication approach
- PR #1001 CSV Reader: Fix a memory access error when reading a large (>2GB) file with date columns
- PR #1019 Binary Ops: Fix error when one input column has null mask but other doesn't
- PR #1014 CSV Reader: Fix false positives in bool value detection
- PR #1034 CSV Reader: Fix parsing floating point precision and leading zero exponents
- PR #1044 CSV Reader: Fix a segfault when byte range aligns with a page
- PR #1058 Added support for `DataFrame.loc[scalar]`
- PR #1060 Fix column creation with all valid nan values
- PR #1073 CSV Reader: Fix an issue where a column name includes the return character
- PR #1090 Updating Doxygen Comments
- PR #1080 Fix dtypes returned from loc / iloc because of lists
- PR #1102 CSV Reader: Minor fixes and memory usage improvements
- PR #1174: Fix release script typo
- PR #1137 Add prebuild script for CI
- PR #1118 Enhanced the `DataFrame.from_records()` feature
- PR #1129 Fix join performance with index parameter from using numpy array
- PR #1145 Issue with .agg call on multi-column dataframes
- PR #908 Some testing code cleanup
- PR #1167 Fix issue with null_count not being set after inplace fillna()
- PR #1184 Fix iloc performance regression
- PR #1185 Support left_on/right_on and also on=str in merge
- PR #1200 Fix allocating bitmasks with numba instead of rmm in allocate_mask function
- PR #1213 Fix bug with csv reader requesting subset of columns using wrong datatype
- PR #1223 gpuCI: Fix label on rapidsai channel on gpu build scripts
- PR #1242 Add explicit Thrust exec policy to fix NVCATEGORY_TEST segfault on some platforms
- PR #1246 Fix categorical tests that failed due to bad implicit type conversion
- PR #1255 Fix overwriting conda package main label uploads
- PR #1259 Add dlpack includes to pip build


# cuDF 0.5.1 (05 Feb 2019)

## Bug Fixes

- PR #842 Avoid using numpy via cimport to prevent ABI issues in Cython compilation


# cuDF 0.5.0 (28 Jan 2019)

## New Features

- PR #722 Add bzip2 decompression support to `read_csv()`
- PR #693 add ZLIB-based GZIP/ZIP support to `read_csv_strings()`
- PR #411 added null support to gdf_order_by (new API) and cudf_table::sort
- PR #525 Added GitHub Issue templates for bugs, documentation, new features, and questions
- PR #501 CSV Reader: Add support for user-specified decimal point and thousands separator to read_csv_strings()
- PR #455 CSV Reader: Add support for user-specified decimal point and thousands separator to read_csv()
- PR #439 add `DataFrame.drop` method similar to pandas
- PR #356 add `DataFrame.transpose` method and `DataFrame.T` property similar to pandas
- PR #505 CSV Reader: Add support for user-specified boolean values
- PR #350 Implemented Series replace function
- PR #490 Added print_env.sh script to gather relevant environment details when reporting cuDF issues
- PR #474 add ZLIB-based GZIP/ZIP support to `read_csv()`
- PR #547 Added melt similar to `pandas.melt()`
- PR #491 Add CI test script to check for updates to CHANGELOG.md in PRs
- PR #550 Add CI test script to check for style issues in PRs
- PR #558 Add CI scripts for cpu-based conda and gpu-based test builds
- PR #524 Add Boolean Indexing
- PR #564 Update python `sort_values` method to use updated libcudf `gdf_order_by` API
- PR #509 CSV Reader: Input CSV file can now be passed in as a text or a binary buffer
- PR #607 Add `__iter__` and iteritems to DataFrame class
- PR #643 added a new api gdf_replace_nulls that allows a user to replace nulls in a column

## Improvements

- PR #426 Removed sort-based groupby and refactored existing groupby APIs. Also improves C++/CUDA compile time.
- PR #461 Add `CUDF_HOME` variable in README.md to replace relative pathing.
- PR #472 RMM: Created centralized rmm::device_vector alias and rmm::exec_policy
- PR #500 Improved the concurrent hash map class to support partitioned (multi-pass) hash table building.
- PR #454 Improve CSV reader docs and examples
- PR #465 Added templated C++ API for RMM to avoid explicit cast to `void**`
- PR #513 `.gitignore` tweaks
- PR #521 Add `assert_eq` function for testing
- PR #502 Simplify Dockerfile for local dev, eliminate old conda/pip envs
- PR #549 Adds `-rdynamic` compiler flag to nvcc for Debug builds
- PR #472 RMM: Created centralized rmm::device_vector alias and rmm::exec_policy
- PR #577 Added external C++ API for scatter/gather functions
- PR #500 Improved the concurrent hash map class to support partitioned (multi-pass) hash table building
- PR #583 Updated `gdf_size_type` to `int`
- PR #500 Improved the concurrent hash map class to support partitioned (multi-pass) hash table building
- PR #617 Added .dockerignore file. Prevents adding stale cmake cache files to the docker container
- PR #658 Reduced `JOIN_TEST` time by isolating overflow test of hash table size computation
- PR #664 Added Debuging instructions to README
- PR #651 Remove noqa marks in `__init__.py` files
- PR #671 CSV Reader: uncompressed buffer input can be parsed without explicitly specifying compression as None
- PR #684 Make RMM a submodule
- PR #718 Ensure sum, product, min, max methods pandas compatibility on empty datasets
- PR #720 Refactored Index classes to make them more Pandas-like, added CategoricalIndex
- PR #749 Improve to_arrow and from_arrow Pandas compatibility
- PR #766 Remove TravisCI references, remove unused variables from CMake, fix ARROW_VERSION in Cmake
- PR #773 Add build-args back to Dockerfile and handle dependencies based on environment yml file
- PR #781 Move thirdparty submodules to root and symlink in /cpp
- PR #843 Fix broken cudf/python API examples, add new methods to the API index

## Bug Fixes

- PR #569 CSV Reader: Fix days being off-by-one when parsing some dates
- PR #531 CSV Reader: Fix incorrect parsing of quoted numbers
- PR #465 Added templated C++ API for RMM to avoid explicit cast to `void**`
- PR #473 Added missing <random> include
- PR #478 CSV Reader: Add api support for auto column detection, header, mangle_dupe_cols, usecols
- PR #495 Updated README to correct where cffi pytest should be executed
- PR #501 Fix the intermittent segfault caused by the `thousands` and `compression` parameters in the csv reader
- PR #502 Simplify Dockerfile for local dev, eliminate old conda/pip envs
- PR #512 fix bug for `on` parameter in `DataFrame.merge` to allow for None or single column name
- PR #511 Updated python/cudf/bindings/join.pyx to fix cudf merge printing out dtypes
- PR #513 `.gitignore` tweaks
- PR #521 Add `assert_eq` function for testing
- PR #537 Fix CMAKE_CUDA_STANDARD_REQURIED typo in CMakeLists.txt
- PR #447 Fix silent failure in initializing DataFrame from generator
- PR #545 Temporarily disable csv reader thousands test to prevent segfault (test re-enabled in PR #501)
- PR #559 Fix Assertion error while using `applymap` to change the output dtype
- PR #575 Update `print_env.sh` script to better handle missing commands
- PR #612 Prevent an exception from occuring with true division on integer series.
- PR #630 Fix deprecation warning for `pd.core.common.is_categorical_dtype`
- PR #622 Fix Series.append() behaviour when appending values with different numeric dtype
- PR #603 Fix error while creating an empty column using None.
- PR #673 Fix array of strings not being caught in from_pandas
- PR #644 Fix return type and column support of dataframe.quantile()
- PR #634 Fix create `DataFrame.from_pandas()` with numeric column names
- PR #654 Add resolution check for GDF_TIMESTAMP in Join
- PR #648 Enforce one-to-one copy required when using `numba>=0.42.0`
- PR #645 Fix cmake build type handling not setting debug options when CMAKE_BUILD_TYPE=="Debug"
- PR #669 Fix GIL deadlock when launching multiple python threads that make Cython calls
- PR #665 Reworked the hash map to add a way to report the destination partition for a key
- PR #670 CMAKE: Fix env include path taking precedence over libcudf source headers
- PR #674 Check for gdf supported column types
- PR #677 Fix 'gdf_csv_test_Dates' gtest failure due to missing nrows parameter
- PR #604 Fix the parsing errors while reading a csv file using `sep` instead of `delimiter`.
- PR #686 Fix converting nulls to NaT values when converting Series to Pandas/Numpy
- PR #689 CSV Reader: Fix behavior with skiprows+header to match pandas implementation
- PR #691 Fixes Join on empty input DFs
- PR #706 CSV Reader: Fix broken dtype inference when whitespace is in data
- PR #717 CSV reader: fix behavior when parsing a csv file with no data rows
- PR #724 CSV Reader: fix build issue due to parameter type mismatch in a std::max call
- PR #734 Prevents reading undefined memory in gpu_expand_mask_bits numba kernel
- PR #747 CSV Reader: fix an issue where CUDA allocations fail with some large input files
- PR #750 Fix race condition for handling NVStrings in CMake
- PR #719 Fix merge column ordering
- PR #770 Fix issue where RMM submodule pointed to wrong branch and pin other to correct branches
- PR #778 Fix hard coded ABI off setting
- PR #784 Update RMM submodule commit-ish and pip paths
- PR #794 Update `rmm::exec_policy` usage to fix segmentation faults when used as temprory allocator.
- PR #800 Point git submodules to branches of forks instead of exact commits


# cuDF 0.4.0 (05 Dec 2018)

## New Features

- PR #398 add pandas-compatible `DataFrame.shape()` and `Series.shape()`
- PR #394 New documentation feature "10 Minutes to cuDF"
- PR #361 CSV Reader: Add support for strings with delimiters

## Improvements

 - PR #436 Improvements for type_dispatcher and wrapper structs
 - PR #429 Add CHANGELOG.md (this file)
 - PR #266 use faster CUDA-accelerated DataFrame column/Series concatenation.
 - PR #379 new C++ `type_dispatcher` reduces code complexity in supporting many data types.
 - PR #349 Improve performance for creating columns from memoryview objects
 - PR #445 Update reductions to use type_dispatcher. Adds integer types support to sum_of_squares.
 - PR #448 Improve installation instructions in README.md
 - PR #456 Change default CMake build to Release, and added option for disabling compilation of tests

## Bug Fixes

 - PR #444 Fix csv_test CUDA too many resources requested fail.
 - PR #396 added missing output buffer in validity tests for groupbys.
 - PR #408 Dockerfile updates for source reorganization
 - PR #437 Add cffi to Dockerfile conda env, fixes "cannot import name 'librmm'"
 - PR #417 Fix `map_test` failure with CUDA 10
 - PR #414 Fix CMake installation include file paths
 - PR #418 Properly cast string dtypes to programmatic dtypes when instantiating columns
 - PR #427 Fix and tests for Concatenation illegal memory access with nulls


# cuDF 0.3.0 (23 Nov 2018)

## New Features

 - PR #336 CSV Reader string support

## Improvements

 - PR #354 source code refactored for better organization. CMake build system overhaul. Beginning of transition to Cython bindings.
 - PR #290 Add support for typecasting to/from datetime dtype
 - PR #323 Add handling pyarrow boolean arrays in input/out, add tests
 - PR #325 GDF_VALIDITY_UNSUPPORTED now returned for algorithms that don't support non-empty valid bitmasks
 - PR #381 Faster InputTooLarge Join test completes in ms rather than minutes.
 - PR #373 .gitignore improvements
 - PR #367 Doc cleanup & examples for DataFrame methods
 - PR #333 Add Rapids Memory Manager documentation
 - PR #321 Rapids Memory Manager adds file/line location logging and convenience macros
 - PR #334 Implement DataFrame `__copy__` and `__deepcopy__`
 - PR #271 Add NVTX ranges to pygdf
 - PR #311 Document system requirements for conda install

## Bug Fixes

 - PR #337 Retain index on `scale()` function
 - PR #344 Fix test failure due to PyArrow 0.11 Boolean handling
 - PR #364 Remove noexcept from managed_allocator;  CMakeLists fix for NVstrings
 - PR #357 Fix bug that made all series be considered booleans for indexing
 - PR #351 replace conda env configuration for developers
 - PRs #346 #360 Fix CSV reading of negative numbers
 - PR #342 Fix CMake to use conda-installed nvstrings
 - PR #341 Preserve categorical dtype after groupby aggregations
 - PR #315 ReadTheDocs build update to fix missing libcuda.so
 - PR #320 FIX out-of-bounds access error in reductions.cu
 - PR #319 Fix out-of-bounds memory access in libcudf count_valid_bits
 - PR #303 Fix printing empty dataframe


# cuDF 0.2.0 and cuDF 0.1.0

These were initial releases of cuDF based on previously separate pyGDF and libGDF libraries.<|MERGE_RESOLUTION|>--- conflicted
+++ resolved
@@ -14,13 +14,17 @@
 - PR #4088 Added asString() on ColumnVector in Java that takes a format string
 - PR #4040 Add support for n-way merge of sorted tables
 - PR #4053 Multi-column quantiles.
+- PR #4100 Add set_keys function for dictionary columns
+- PR #3894 Add remove_keys functions for dictionary columns
 - PR #4107 Add groupby nunique aggregation
 - PR #4153 Support Dask serialization protocol on cuDF objects
+- PR #4127 Add python API for n-way sorted merge (merge_sorted)
 - PR #4164 Add Buffer "constructor-kwargs" header
 - PR #4159 Add COUNT aggregation that includes null values
 - PR #4190 Add libcudf++ transpose Cython implementation
+- PR #4217 Add libcudf++ quantiles Cython implementation
+- PR #4216 Add cudf.Scalar Python type
 - PR #4129 Add libcudf++ interleave_columns and tile Cython implementation
-- PR #4216 Add cudf.Scalar Python type
 
 ## Improvements
 
@@ -60,8 +64,10 @@
 - PR #3786 Adding string support to rolling_windows
 - PR #4067 Removed unused `CATEGORY` type ID.
 - PR #3891 Port NVStrings (r)split_record to contiguous_(r)split_record
+- PR #4070 Port NVText normalize_spaces to use libcudf strings column
 - PR #4072 Allow round_robin_partition to single partition
 - PR #4064 Add cudaGetDeviceCount to JNI layer
+- PR #4075 Port nvtext ngrams-tokenize to libcudf++
 - PR #4087 Add support for writing large Parquet files in a chunked manner.
 - PR #3716 Update cudf.to_parquet to use new GPU accelerated Parquet writer
 - PR #4083 Use two partitions in test_groupby_multiindex_reset_index
@@ -72,6 +78,7 @@
 - PR #4105 Change threshold of using optimized hash partition code
 - PR #4101 Redux serialize `Buffer` directly with `__cuda_array_interface__`
 - PR #4098 Remove legacy calls from libcudf strings column code
+- PR #4044 Port join.pyx to use libcudf++ APIs
 - PR #4111 Use `Buffer`'s to serialize `StringColumn`
 - PR #4133 Mask cleanup and fixes: use `int32` dtype, ensure 64 byte padding, handle offsets
 - PR #4113 Get `len` of `StringColumn`s without `nvstrings`
@@ -96,7 +103,12 @@
 - PR #4191 Porting sort.pyx to use new libcudf APIs
 - PR #4196 reduce CHANGELOG.md merge conflicts
 - PR #4197 Added notebook testing to gpuCI gpu build
+- PR #4204 Port nvtext create-ngrams function
+- PR #4219 Port dlpack.pyx to use new libcudf APIs
 - PR #4225 Remove stale notebooks
+- PR #4233 Porting replace.pyx to use new libcudf APIs
+- PR #4223 Fix a few of the Cython warnings
+- PR #4234 Add BUILD_LEGACY_TESTS cmake option
 
 ## Bug Fixes
 
@@ -148,18 +160,16 @@
 - PR #4192 Parquet writer: fix OOB read when computing string hash
 - PR #4201 Fix java window tests
 - PR #4199 Fix potential race condition in memcpy_block
-- PR #4218 Fix `get_aggreagtion` definition with `except *`
+- PR #4221 Fix series dict alignment to not drop index name
+- PR #4218 Fix `get_aggregation` definition with `except *`
 - PR #4215 Fix performance regression in strings::detail::concatenate
 - PR #4214 Alter ValueError exception for GPU accelerated Parquet writer to properly report `categorical` columns are not supported.
-<<<<<<< HEAD
-=======
 - PR #4232 Fix handling empty tuples of children in string columns
 - PR #4222 Fix no-return compile error in binop-null-test
 - PR #4242 Fix for rolling tests CI failure
 - PR #4245 Fix race condition in parquet reader
 - PR #4258 Fix dask-cudf losing index name in `reset_index`
 - PR #4268 Fix java build for hash aggregate
->>>>>>> 20f9ca0f
 
 
 # cuDF 0.12.0 (04 Feb 2020)
