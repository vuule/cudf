--- conflicted
+++ resolved
@@ -52,13 +52,7 @@
 - PR #3126 Round 2 of snappy decompression optimizations
 - PR #3046 Define and implement new copying APIs `empty_like` and `allocate_like`
 - PR #3128 Support MultiIndex in DataFrame.join
-<<<<<<< HEAD
 - PR #3143 Define and implement new copying APIs `slice` and `split`
-- PR #3135 Add nvtx utilities to cudf::nvtx namespace
-- PR #3021 Java host side concat of serialized buffers
-- PR #3157 Use enum class rather than enum for mask_allocation_policy
-- PR #3136 Define and implement new transpose API
-=======
 - PR #3135 Add nvtx utilities to cudf::nvtx namespace
 - PR #3021 Java host side concat of serialized buffers
 - PR #3138 Movey unary files to legacy
@@ -73,7 +67,7 @@
 - PR #2878 Use upstream merge code in dask_cudf
 - PR #3231 Add `column::release()` to give up ownership of contents.
 - PR #3157 Use enum class rather than enum for mask_allocation_policy
->>>>>>> 71b2e8de
+- PR #3136 Define and implement new transpose API
 
 ## Bug Fixes
 
