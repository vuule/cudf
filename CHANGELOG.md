--- conflicted
+++ resolved
@@ -3,12 +3,11 @@
 
 ## New Features
 
-<<<<<<< HEAD
-- PR #455 #501 CSV Reader: add support for user-specified decimal point and thousands separator
-=======
+
 - PR #525 Added GitHub Issue templates for bugs, documentation, new features, and questions
-- PR #455 CSV Reader: Add support for user-specified decimal point and thousands separator
->>>>>>> d9428a38
+- PR #501 CSV Reader: Add support for user-specified decimal point and thousands separator to csv_read_strings()
+- PR #455 CSV Reader: Add support for user-specified decimal point and thousands separator to csv_read()
+
 - PR #439 add `DataFrame.drop` method similar to pandas
 
 ## Improvements
