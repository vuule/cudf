# cuDF 0.8.0 (Date TBD)

## New Features

- PR #1524 Add GPU-accelerated JSON Lines parser with limited feature set
- PR #1569 Add support for Json objects to the JSON Lines reader
- PR #1622 Add Series.loc
- PR #1654 Add cudf::apply_boolean_mask: faster replacement for gdf_apply_stencil
- PR #1487 cython gather/scatter
- PR #1310 Implemented the slice/split functionality.
- PR #1630 Add Python layer to the GPU-accelerated JSON reader
- PR #1745 Add rounding of numeric columns via Numba
- PR #1772 JSON reader: add support for BytesIO and StringIO input
- PR #1527 Support GDF_BOOL8 in readers and writers
- PR #1819 Logical operators (AND, OR, NOT) for libcudf and cuDF
- PR #1813 ORC Reader: Add support for stripe selection
- PR #1828 JSON Reader: add suport for bool8 columns
- PR #1665 Add the point-in-polygon GIS function
- PR #1863 Series and Dataframe methods for all and any
- PR #1921 Add additional formats for typecasting to/from strings
- PR #1807 Add Series.dropna()
- PR #1948 Add operator functions like `Series.add()` to DataFrame and Series
- PR #1954 Add skip test argument to GPU build script
- PR #1542 Python method and bindings for to_csv


## Improvements

- PR #1538 Replacing LesserRTTI with inequality_comparator
- PR #1703 C++: Added non-aggregating `insert` to `concurrent_unordered_map` with specializations to store pairs with a single atomicCAS when possible.
- PR #1422 C++: Added a RAII wrapper for CUDA streams
- PR #1701 Added `unique` method for stringColumns
- PR #1713 Add documentation for Dask-XGBoost
- PR #1666 CSV Reader: Improve performance for files with large number of columns
- PR #1725 Enable the ability to use a single column groupby as its own index
- PR #1759 Add an example showing simultaneous rolling averages to `apply_grouped` documentation
- PR #1746 C++: Remove unused code: `windowed_ops.cu`, `sorting.cu`, `hash_ops.cu`
- PR #1748 C++: Add `bool` nullability flag to `device_table` row operators
- PR #1764 Improve Numerical column: `mean_var` and `mean`
- PR #1767 Speed up Python unit tests
- PR #1770 Added build.sh script, updated CI scripts and documentation
- PR #1739 ORC Reader: Add more pytest coverage
- PR #1390 Added some basic utility functions for `gdf_column`'s
- PR #1791 Added general column comparison code for testing
- PR #1795 Add printing of git submodule info to `print_env.sh`
- PR #1796 Removing old sort based group by code and gdf_filter
- PR #1811 Added funtions for copying/allocating `cudf::table`s
- PR #1838 Improve columnops.column_empty so that it returns typed columns instead of a generic Column
- PR #1890 Add utils.get_dummies- a pandas-like wrapper around one_hot-encoding
- PR #1823 CSV Reader: default the column type to string for empty dataframes
- PR #1827 Create bindings for scalar-vector binops, and update one_hot_encoding to use them
- PR #1817 Operators now support different sized dataframes as long as they don't share different sized columns
- PR #1855 Transition replace_nulls to new C++ API and update corresponding Cython/Python code
- PR #1858 Add `std::initializer_list` constructor to `column_wrapper`
- PR #1846 C++ type-erased gdf_equal_columns test util; fix gdf_equal_columns logic error
- PR #1390 Added some basic utility functions for `gdf_column`s
- PR #1391 Tidy up bit-resolution-operation and bitmask class code
- PR #1882 Add iloc functionality to MultiIndex dataframes
- PR #1884 Rolling windows: general enhancements and better coverage for unit tests
- PR #1886 support GDF_STRING_CATEGORY columns in apply_boolean_mask, drop_nulls and other libcudf functions
- PR #1896 Improve performance of groupby with levels specified in dask-cudf
- PR #1915 Improve iloc performance for non-contiguous row selection
- PR #1859 Convert read_json into a C++ API
- PR #1919 Rename libcudf namespace gdf to namespace cudf
- PR #1850 Support left_on and right_on for DataFrame merge operator
- PR #1930 Specialize constructor for `cudf::bool8` to cast argument to `bool`
- PR #1938 Add default constructor for `column_wrapper`
- PR #1952 consolidate libcudf public API headers in include/cudf
- PR #1949 Improved selection with boolmask using libcudf `apply_boolean_mask`
- PR #1956 Add support for nulls in `query()`
- PR #1973 Update `std::tuple` to `std::pair` in top-most libcudf APIs and C++ transition guide
- PR #1868 ORC Reader: Support row index for speed up on small/medium datasets
- PR #1964 Added support for list-like types in Series.str.cat


## Bug Fixes

- PR #1465 Fix for test_orc.py and test_sparse_df.py test failures
- PR #1583 Fix underlying issue in `as_index()` that was causing `Series.quantile()` to fail
- PR #1680 Add errors= keyword to drop() to fix cudf-dask bug
- PR #1651 Fix `query` function on empty dataframe
- PR #1616 Fix CategoricalColumn to access categories by index instead of iteration
- PR #1660 Fix bug in `loc` when indexing with a column name (a string)
- PR #1683 ORC reader: fix timestamp conversion to UTC
- PR #1613 Improve CategoricalColumn.fillna(-1) performance
- PR #1642 Fix failure of CSV_TEST gdf_csv_test.SkiprowsNrows on multiuser systems
- PR #1709 Fix handling of `datetime64[ms]` in `dataframe.select_dtypes`
- PR #1704 CSV Reader: Add support for the plus sign in number fields
- PR #1687 CSV reader: return an empty dataframe for zero size input
- PR #1757 Concatenating columns with null columns
- PR #1755 Add col_level keyword argument to melt
- PR #1758 Fix df.set_index() when setting index from an empty column
- PR #1749 ORC reader: fix long strings of NULL values resulting in incorrect data
- PR #1742 Parquet Reader: Fix index column name to match PANDAS compat
- PR #1782 Update libcudf doc version
- PR #1783 Update conda dependencies
- PR #1786 Maintain the original series name in series.unique output
- PR #1760 CSV Reader: fix segfault when dtype list only includes columns from usecols list
- PR #1831 build.sh: Assuming python is in PATH instead of using PYTHON env var
- PR #1839 Raise an error instead of segfaulting when transposing a DataFrame with StringColumns
- PR #1840 Retain index correctly during merge left_on right_on
- PR #1825 cuDF: Multiaggregation Groupby Failures
- PR #1789 CSV Reader: Fix missing support for specifying `int8` and `int16` dtypes
- PR #1857 Cython Bindings: Handle `bool` columns while calling `column_view_from_NDArrays`
- PR #1849 Allow DataFrame support methods to pass arguments to the methods
- PR #1847 Fixed #1375 by moving the nvstring check into the wrapper function
- PR #1864 Fixing cudf reduction for POWER platform
- PR #1869 Parquet reader: fix Dask timestamps not matching with Pandas (convert to milliseconds)
- PR #1876 add dtype=bool for `any`, `all` to treat integer column correctly
- PR #1875 CSV reader: take NaN values into account in dtype detection
- PR #1873 Add column dtype checking for the all/any methods
- PR #1902 Bug with string iteration in _apply_basic_agg
- PR #1887 Fix for initialization issue in pq_read_arg,orc_read_arg
- PR #1867 JSON reader: add support for null/empty fields, including the 'null' literal
- PR #1891 Fix bug #1750 in string column comparison
- PR #1909 Support of `to_pandas()` of boolean series with null values
- PR #1923 Use prefix removal when two aggs are called on a SeriesGroupBy
- PR #1914 Zero initialize gdf_column local variables
- PR #1966 Ignore index fix in series append
- PR #1967 Compute index __sizeof__ only once for DataFrame __sizeof__
- PR #1982 Fixes incorrect index name after join operation
- PR #1985 Implement `GDF_PYMOD`, a special modulo that follows python's sign rules
<<<<<<< HEAD
- PR #1978 Fix for values being filled in an empty dataframe 
=======
- PR #1990 Fixes a rendering bug in the `apply_grouped` documentation
>>>>>>> 59bbb17e


# cudf 0.7.2 (16 May 2019)

## New Features

- PR #1735 Added overload for atomicAdd on int64. Streamlined implementation of custom atomic overloads.
- PR #1741 Add MultiIndex concatenation


## Bug Fixes

- PR #1718 Fix issue with SeriesGroupBy MultiIndex in dask-cudf
- PR #1734 Python: fix performance regression for groupby count() aggregations
- PR #1768 Cython: fix handling read only schema buffers in gpuarrow reader


# cudf 0.7.1 (11 May 2019)

## New Features

- PR #1702 Lazy load MultiIndex to return groupby performance to near optimal.

## Bug Fixes

- PR #1708 Fix handling of `datetime64[ms]` in `dataframe.select_dtypes`


# cuDF 0.7.0 (10 May 2019)

## New Features

- PR #982 Implement gdf_group_by_without_aggregations and gdf_unique_indices functions
- PR #1142 Add `GDF_BOOL` column type
- PR #1194 Implement overloads for CUDA atomic operations
- PR #1292 Implemented Bitwise binary ops AND, OR, XOR (&, |, ^)
- PR #1235 Add GPU-accelerated Parquet Reader
- PR #1335 Added local_dict arg in `DataFrame.query()`.
- PR #1282 Add Series and DataFrame.describe()
- PR #1356 Rolling windows
- PR #1381 Add DataFrame._get_numeric_data
- PR #1388 Add CODEOWNERS file to auto-request reviews based on where changes are made
- PR #1396 Add DataFrame.drop method
- PR #1413 Add DataFrame.melt method
- PR #1412 Add DataFrame.pop()
- PR #1419 Initial CSV writer function
- PR #1441 Add Series level cumulative ops (cumsum, cummin, cummax, cumprod)
- PR #1420 Add script to build and test on a local gpuCI image
- PR #1440 Add DatetimeColumn.min(), DatetimeColumn.max()
- PR #1455 Add Series.Shift via Numba kernel
- PR #1441 Add Series level cumulative ops (cumsum, cummin, cummax, cumprod)
- PR #1461 Add Python coverage test to gpu build
- PR #1445 Parquet Reader: Add selective reading of rows and row group
- PR #1532 Parquet Reader: Add support for INT96 timestamps
- PR #1516 Add Series and DataFrame.ndim
- PR #1556 Add libcudf C++ transition guide
- PR #1466 Add GPU-accelerated ORC Reader
- PR #1565 Add build script for nightly doc builds
- PR #1508 Add Series isna, isnull, and notna
- PR #1456 Add Series.diff() via Numba kernel
- PR #1588 Add Index `astype` typecasting
- PR #1301 MultiIndex support
- PR #1599 Level keyword supported in groupby
- PR #929 Add support operations to dataframe
- PR #1609 Groupby accept list of Series
- PR #1658 Support `group_keys=True` keyword in groupby method

## Improvements

- PR #1531 Refactor closures as private functions in gpuarrow
- PR #1404 Parquet reader page data decoding speedup
- PR #1076 Use `type_dispatcher` in join, quantiles, filter, segmented sort, radix sort and hash_groupby
- PR #1202 Simplify README.md
- PR #1149 CSV Reader: Change convertStrToValue() functions to `__device__` only
- PR #1238 Improve performance of the CUDA trie used in the CSV reader
- PR #1278 Update CONTRIBUTING for new conda environment yml naming conventions
- PR #1163 Refactored UnaryOps. Reduced API to two functions: `gdf_unary_math` and `gdf_cast`. Added `abs`, `-`, and `~` ops. Changed bindings to Cython
- PR #1284 Update docs version
- PR #1287 add exclude argument to cudf.select_dtype function
- PR #1286 Refactor some of the CSV Reader kernels into generic utility functions
- PR #1291 fillna in `Series.to_gpu_array()` and `Series.to_array()` can accept the scalar too now.
- PR #1005 generic `reduction` and `scan` support
- PR #1349 Replace modernGPU sort join with thrust.
- PR #1363 Add a dataframe.mean(...) that raises NotImplementedError to satisfy `dask.dataframe.utils.is_dataframe_like`
- PR #1319 CSV Reader: Use column wrapper for gdf_column output alloc/dealloc
- PR #1376 Change series quantile default to linear
- PR #1399 Replace CFFI bindings for NVTX functions with Cython bindings
- PR #1389 Refactored `set_null_count()`
- PR #1386 Added macros `GDF_TRY()`, `CUDF_TRY()` and `ASSERT_CUDF_SUCCEEDED()`
- PR #1435 Rework CMake and conda recipes to depend on installed libraries
- PR #1391 Tidy up bit-resolution-operation and bitmask class code
- PR #1439 Add cmake variable to enable compiling CUDA code with -lineinfo
- PR #1462 Add ability to read parquet files from arrow::io::RandomAccessFile
- PR #1453 Convert CSV Reader CFFI to Cython
- PR #1479 Convert Parquet Reader CFFI to Cython
- PR #1397 Add a utility function for producing an overflow-safe kernel launch grid configuration
- PR #1382 Add GPU parsing of nested brackets to cuIO parsing utilities
- PR #1481 Add cudf::table constructor to allocate a set of `gdf_column`s
- PR #1484 Convert GroupBy CFFI to Cython
- PR #1463 Allow and default melt keyword argument var_name to be None
- PR #1486 Parquet Reader: Use device_buffer rather than device_ptr
- PR #1525 Add cudatoolkit conda dependency
- PR #1520 Renamed `src/dataframe` to `src/table` and moved `table.hpp`. Made `types.hpp` to be type declarations only.
- PR #1492 Convert transpose CFFI to Cython
- PR #1495 Convert binary and unary ops CFFI to Cython
- PR #1503 Convert sorting and hashing ops CFFI to Cython
- PR #1522 Use latest release version in update-version CI script
- PR #1533 Remove stale join CFFI, fix memory leaks in join Cython
- PR #1521 Added `row_bitmask` to compute bitmask for rows of a table. Merged `valids_ops.cu` and `bitmask_ops.cu`
- PR #1553 Overload `hash_row` to avoid using intial hash values. Updated `gdf_hash` to select between overloads
- PR #1585 Updated `cudf::table` to maintain own copy of wrapped `gdf_column*`s
- PR #1559 Add `except +` to all Cython function definitions to catch C++ exceptions properly
- PR #1617 `has_nulls` and `column_dtypes` for `cudf::table`
- PR #1590 Remove CFFI from the build / install process entirely
- PR #1536 Convert gpuarrow CFFI to Cython
- PR #1655 Add `Column._pointer` as a way to access underlying `gdf_column*` of a `Column`
- PR #1655 Update readme conda install instructions for cudf version 0.6 and 0.7


## Bug Fixes

- PR #1233 Fix dtypes issue while adding the column to `str` dataframe.
- PR #1254 CSV Reader: fix data type detection for floating-point numbers in scientific notation
- PR #1289 Fix looping over each value instead of each category in concatenation
- PR #1293 Fix Inaccurate error message in join.pyx
- PR #1308 Add atomicCAS overload for `int8_t`, `int16_t`
- PR #1317 Fix catch polymorphic exception by reference in ipc.cu
- PR #1325 Fix dtype of null bitmasks to int8
- PR #1326 Update build documentation to use -DCMAKE_CXX11_ABI=ON
- PR #1334 Add "na_position" argument to CategoricalColumn sort_by_values
- PR #1321 Fix out of bounds warning when checking Bzip2 header
- PR #1359 Add atomicAnd/Or/Xor for integers
- PR #1354 Fix `fillna()` behaviour when replacing values with different dtypes
- PR #1347 Fixed core dump issue while passing dict_dtypes without column names in `cudf.read_csv()`
- PR #1379 Fixed build failure caused due to error: 'col_dtype' may be used uninitialized
- PR #1392 Update cudf Dockerfile and package_versions.sh
- PR #1385 Added INT8 type to `_schema_to_dtype` for use in GpuArrowReader
- PR #1393 Fixed a bug in `gdf_count_nonzero_mask()` for the case of 0 bits to count
- PR #1395 Update CONTRIBUTING to use the environment variable CUDF_HOME
- PR #1416 Fix bug at gdf_quantile_exact and gdf_quantile_appox
- PR #1421 Fix remove creation of series multiple times during `add_column()`
- PR #1405 CSV Reader: Fix memory leaks on read_csv() failure
- PR #1328 Fix CategoricalColumn to_arrow() null mask
- PR #1433 Fix NVStrings/categories includes
- PR #1432 Update NVStrings to 0.7.* to coincide with 0.7 development
- PR #1483 Modify CSV reader to avoid cropping blank quoted characters in non-string fields
- PR #1446 Merge 1275 hotfix from master into branch-0.7
- PR #1447 Fix legacy groupby apply docstring
- PR #1451 Fix hash join estimated result size is not correct
- PR #1454 Fix local build script improperly change directory permissions
- PR #1490 Require Dask 1.1.0+ for `is_dataframe_like` test or skip otherwise.
- PR #1491 Use more specific directories & groups in CODEOWNERS
- PR #1497 Fix Thrust issue on CentOS caused by missing default constructor of host_vector elements
- PR #1498 Add missing include guard to device_atomics.cuh and separated DEVICE_ATOMICS_TEST
- PR #1506 Fix csv-write call to updated NVStrings method
- PR #1510 Added nvstrings `fillna()` function
- PR #1507 Parquet Reader: Default string data to GDF_STRING
- PR #1535 Fix doc issue to ensure correct labelling of cudf.series
- PR #1537 Fix `undefined reference` link error in HashPartitionTest
- PR #1548 Fix ci/local/build.sh README from using an incorrect image example
- PR #1551 CSV Reader: Fix integer column name indexing
- PR #1586 Fix broken `scalar_wrapper::operator==`
- PR #1591 ORC/Parquet Reader: Fix missing import for FileNotFoundError exception
- PR #1573 Parquet Reader: Fix crash due to clash with ORC reader datasource
- PR #1607 Revert change of `column.to_dense_buffer` always return by copy for performance concerns
- PR #1618 ORC reader: fix assert & data output when nrows/skiprows isn't aligned to stripe boundaries
- PR #1631 Fix failure of TYPES_TEST on some gcc-7 based systems.
- PR #1641 CSV Reader: Fix skip_blank_lines behavior with Windows line terminators (\r\n)
- PR #1648 ORC reader: fix non-deterministic output when skiprows is non-zero
- PR #1676 Fix groupby `as_index` behaviour with `MultiIndex`
- PR #1659 Fix bug caused by empty groupbys and multiindex slicing throwing exceptions
- PR #1656 Correct Groupby failure in dask when un-aggregable columns are left in dataframe.
- PR #1689 Fix groupby performance regression
- PR #1694 Add Cython as a runtime dependency since it's required in `setup.py`


# cuDF 0.6.1 (25 Mar 2019)

## Bug Fixes

- PR #1275 Fix CentOS exception in DataFrame.hash_partition from using value "returned" by a void function


# cuDF 0.6.0 (22 Mar 2019)

## New Features

- PR #760 Raise `FileNotFoundError` instead of `GDF_FILE_ERROR` in `read_csv` if the file does not exist
- PR #539 Add Python bindings for replace function
- PR #823 Add Doxygen configuration to enable building HTML documentation for libcudf C/C++ API
- PR #807 CSV Reader: Add byte_range parameter to specify the range in the input file to be read
- PR #857 Add Tail method for Series/DataFrame and update Head method to use iloc
- PR #858 Add series feature hashing support
- PR #871 CSV Reader: Add support for NA values, including user specified strings
- PR #893 Adds PyArrow based parquet readers / writers to Python, fix category dtype handling, fix arrow ingest buffer size issues
- PR #867 CSV Reader: Add support for ignoring blank lines and comment lines
- PR #887 Add Series digitize method
- PR #895 Add Series groupby
- PR #898 Add DataFrame.groupby(level=0) support
- PR #920 Add feather, JSON, HDF5 readers / writers from PyArrow / Pandas
- PR #888 CSV Reader: Add prefix parameter for column names, used when parsing without a header
- PR #913 Add DLPack support: convert between cuDF DataFrame and DLTensor
- PR #939 Add ORC reader from PyArrow
- PR #918 Add Series.groupby(level=0) support
- PR #906 Add binary and comparison ops to DataFrame
- PR #958 Support unary and binary ops on indexes
- PR #964 Add `rename` method to `DataFrame`, `Series`, and `Index`
- PR #985 Add `Series.to_frame` method
- PR #985 Add `drop=` keyword to reset_index method
- PR #994 Remove references to pygdf
- PR #990 Add external series groupby support
- PR #988 Add top-level merge function to cuDF
- PR #992 Add comparison binaryops to DateTime columns
- PR #996 Replace relative path imports with absolute paths in tests
- PR #995 CSV Reader: Add index_col parameter to specify the column name or index to be used as row labels
- PR #1004 Add `from_gpu_matrix` method to DataFrame
- PR #997 Add property index setter
- PR #1007 Replace relative path imports with absolute paths in cudf
- PR #1013 select columns with df.columns
- PR #1016 Rename Series.unique_count() to nunique() to match pandas API
- PR #947 Prefixsum to handle nulls and float types
- PR #1029 Remove rest of relative path imports
- PR #1021 Add filtered selection with assignment for Dataframes
- PR #872 Adding NVCategory support to cudf apis
- PR #1052 Add left/right_index and left/right_on keywords to merge
- PR #1091 Add `indicator=` and `suffixes=` keywords to merge
- PR #1107 Add unsupported keywords to Series.fillna
- PR #1032 Add string support to cuDF python
- PR #1136 Removed `gdf_concat`
- PR #1153 Added function for getting the padded allocation size for valid bitmask
- PR #1148 Add cudf.sqrt for dataframes and Series
- PR #1159 Add Python bindings for libcudf dlpack functions
- PR #1155 Add __array_ufunc__ for DataFrame and Series for sqrt
- PR #1168 to_frame for series accepts a name argument


## Improvements

- PR #1218 Add dask-cudf page to API docs
- PR #892 Add support for heterogeneous types in binary ops with JIT
- PR #730 Improve performance of `gdf_table` constructor
- PR #561 Add Doxygen style comments to Join CUDA functions
- PR #813 unified libcudf API functions by replacing gpu_ with gdf_
- PR #822 Add support for `__cuda_array_interface__` for ingest
- PR #756 Consolidate common helper functions from unordered map and multimap
- PR #753 Improve performance of groupby sum and average, especially for cases with few groups.
- PR #836 Add ingest support for arrow chunked arrays in Column, Series, DataFrame creation
- PR #763 Format doxygen comments for csv_read_arg struct
- PR #532 CSV Reader: Use type dispatcher instead of switch block
- PR #694 Unit test utilities improvements
- PR #878 Add better indexing to Groupby
- PR #554 Add `empty` method and `is_monotonic` attribute to `Index`
- PR #1040 Fixed up Doxygen comment tags
- PR #909 CSV Reader: Avoid host->device->host copy for header row data
- PR #916 Improved unit testing and error checking for `gdf_column_concat`
- PR #941 Replace `numpy` call in `Series.hash_encode` with `numba`
- PR #942 Added increment/decrement operators for wrapper types
- PR #943 Updated `count_nonzero_mask` to return `num_rows` when the mask is null
- PR #952 Added trait to map C++ type to `gdf_dtype`
- PR #966 Updated RMM submodule.
- PR #998 Add IO reader/writer modules to API docs, fix for missing cudf.Series docs
- PR #1017 concatenate along columns for Series and DataFrames
- PR #1002 Support indexing a dataframe with another boolean dataframe
- PR #1018 Better concatenation for Series and Dataframes
- PR #1036 Use Numpydoc style docstrings
- PR #1047 Adding gdf_dtype_extra_info to gdf_column_view_augmented
- PR #1054 Added default ctor to SerialTrieNode to overcome Thrust issue in CentOS7 + CUDA10
- PR #1024 CSV Reader: Add support for hexadecimal integers in integral-type columns
- PR #1033 Update `fillna()` to use libcudf function `gdf_replace_nulls`
- PR #1066 Added inplace assignment for columns and select_dtypes for dataframes
- PR #1026 CSV Reader: Change the meaning and type of the quoting parameter to match Pandas
- PR #1100 Adds `CUDF_EXPECTS` error-checking macro
- PR #1092 Fix select_dtype docstring
- PR #1111 Added cudf::table
- PR #1108 Sorting for datetime columns
- PR #1120 Return a `Series` (not a `Column`) from `Series.cat.set_categories()`
- PR #1128 CSV Reader: The last data row does not need to be line terminated
- PR #1183 Bump Arrow version to 0.12.1
- PR #1208 Default to CXX11_ABI=ON
- PR #1252 Fix NVStrings dependencies for cuda 9.2 and 10.0

## Bug Fixes

- PR #821 Fix flake8 issues revealed by flake8 update
- PR #808 Resolved renamed `d_columns_valids` variable name
- PR #820 CSV Reader: fix the issue where reader adds additional rows when file uses \r\n as a line terminator
- PR #780 CSV Reader: Fix scientific notation parsing and null values for empty quotes
- PR #815 CSV Reader: Fix data parsing when tabs are present in the input CSV file
- PR #850 Fix bug where left joins where the left df has 0 rows causes a crash
- PR #861 Fix memory leak by preserving the boolean mask index
- PR #875 Handle unnamed indexes in to/from arrow functions
- PR #877 Fix ingest of 1 row arrow tables in from arrow function
- PR #876 Added missing `<type_traits>` include
- PR #889 Deleted test_rmm.py which has now moved to RMM repo
- PR #866 Merge v0.5.1 numpy ABI hotfix into 0.6
- PR #917 value_counts return int type on empty columns
- PR #611 Renamed `gdf_reduce_optimal_output_size()` -> `gdf_reduction_get_intermediate_output_size()`
- PR #923 fix index for negative slicing for cudf dataframe and series
- PR #927 CSV Reader: Fix category GDF_CATEGORY hashes not being computed properly
- PR #921 CSV Reader: Fix parsing errors with delim_whitespace, quotations in the header row, unnamed columns
- PR #933 Fix handling objects of all nulls in series creation
- PR #940 CSV Reader: Fix an issue where the last data row is missing when using byte_range
- PR #945 CSV Reader: Fix incorrect datetime64 when milliseconds or space separator are used
- PR #959 Groupby: Problem with column name lookup
- PR #950 Converting dataframe/recarry with non-contiguous arrays
- PR #963 CSV Reader: Fix another issue with missing data rows when using byte_range
- PR #999 Fix 0 sized kernel launches and empty sort_index exception
- PR #993 Fix dtype in selecting 0 rows from objects
- PR #1009 Fix performance regression in `to_pandas` method on DataFrame
- PR #1008 Remove custom dask communication approach
- PR #1001 CSV Reader: Fix a memory access error when reading a large (>2GB) file with date columns
- PR #1019 Binary Ops: Fix error when one input column has null mask but other doesn't
- PR #1014 CSV Reader: Fix false positives in bool value detection
- PR #1034 CSV Reader: Fix parsing floating point precision and leading zero exponents
- PR #1044 CSV Reader: Fix a segfault when byte range aligns with a page
- PR #1058 Added support for `DataFrame.loc[scalar]`
- PR #1060 Fix column creation with all valid nan values
- PR #1073 CSV Reader: Fix an issue where a column name includes the return character
- PR #1090 Updating Doxygen Comments
- PR #1080 Fix dtypes returned from loc / iloc because of lists
- PR #1102 CSV Reader: Minor fixes and memory usage improvements
- PR #1174: Fix release script typo
- PR #1137 Add prebuild script for CI
- PR #1118 Enhanced the `DataFrame.from_records()` feature
- PR #1129 Fix join performance with index parameter from using numpy array
- PR #1145 Issue with .agg call on multi-column dataframes
- PR #908 Some testing code cleanup
- PR #1167 Fix issue with null_count not being set after inplace fillna()
- PR #1184 Fix iloc performance regression
- PR #1185 Support left_on/right_on and also on=str in merge
- PR #1200 Fix allocating bitmasks with numba instead of rmm in allocate_mask function
- PR #1213 Fix bug with csv reader requesting subset of columns using wrong datatype
- PR #1223 gpuCI: Fix label on rapidsai channel on gpu build scripts
- PR #1242 Add explicit Thrust exec policy to fix NVCATEGORY_TEST segfault on some platforms
- PR #1246 Fix categorical tests that failed due to bad implicit type conversion
- PR #1255 Fix overwriting conda package main label uploads
- PR #1259 Add dlpack includes to pip build


# cuDF 0.5.1 (05 Feb 2019)

## Bug Fixes

- PR #842 Avoid using numpy via cimport to prevent ABI issues in Cython compilation


# cuDF 0.5.0 (28 Jan 2019)

## New Features

- PR #722 Add bzip2 decompression support to `read_csv()`
- PR #693 add ZLIB-based GZIP/ZIP support to `read_csv_strings()`
- PR #411 added null support to gdf_order_by (new API) and cudf_table::sort
- PR #525 Added GitHub Issue templates for bugs, documentation, new features, and questions
- PR #501 CSV Reader: Add support for user-specified decimal point and thousands separator to read_csv_strings()
- PR #455 CSV Reader: Add support for user-specified decimal point and thousands separator to read_csv()
- PR #439 add `DataFrame.drop` method similar to pandas
- PR #356 add `DataFrame.transpose` method and `DataFrame.T` property similar to pandas
- PR #505 CSV Reader: Add support for user-specified boolean values
- PR #350 Implemented Series replace function
- PR #490 Added print_env.sh script to gather relevant environment details when reporting cuDF issues
- PR #474 add ZLIB-based GZIP/ZIP support to `read_csv()`
- PR #547 Added melt similar to `pandas.melt()`
- PR #491 Add CI test script to check for updates to CHANGELOG.md in PRs
- PR #550 Add CI test script to check for style issues in PRs
- PR #558 Add CI scripts for cpu-based conda and gpu-based test builds
- PR #524 Add Boolean Indexing
- PR #564 Update python `sort_values` method to use updated libcudf `gdf_order_by` API
- PR #509 CSV Reader: Input CSV file can now be passed in as a text or a binary buffer
- PR #607 Add `__iter__` and iteritems to DataFrame class
- PR #643 added a new api gdf_replace_nulls that allows a user to replace nulls in a column

## Improvements

- PR #426 Removed sort-based groupby and refactored existing groupby APIs. Also improves C++/CUDA compile time.
- PR #461 Add `CUDF_HOME` variable in README.md to replace relative pathing.
- PR #472 RMM: Created centralized rmm::device_vector alias and rmm::exec_policy
- PR #500 Improved the concurrent hash map class to support partitioned (multi-pass) hash table building.
- PR #454 Improve CSV reader docs and examples
- PR #465 Added templated C++ API for RMM to avoid explicit cast to `void**`
- PR #513 `.gitignore` tweaks
- PR #521 Add `assert_eq` function for testing
- PR #502 Simplify Dockerfile for local dev, eliminate old conda/pip envs
- PR #549 Adds `-rdynamic` compiler flag to nvcc for Debug builds
- PR #472 RMM: Created centralized rmm::device_vector alias and rmm::exec_policy
- PR #577 Added external C++ API for scatter/gather functions
- PR #500 Improved the concurrent hash map class to support partitioned (multi-pass) hash table building
- PR #583 Updated `gdf_size_type` to `int`
- PR #500 Improved the concurrent hash map class to support partitioned (multi-pass) hash table building
- PR #617 Added .dockerignore file. Prevents adding stale cmake cache files to the docker container
- PR #658 Reduced `JOIN_TEST` time by isolating overflow test of hash table size computation
- PR #664 Added Debuging instructions to README
- PR #651 Remove noqa marks in `__init__.py` files
- PR #671 CSV Reader: uncompressed buffer input can be parsed without explicitly specifying compression as None
- PR #684 Make RMM a submodule
- PR #718 Ensure sum, product, min, max methods pandas compatibility on empty datasets
- PR #720 Refactored Index classes to make them more Pandas-like, added CategoricalIndex
- PR #749 Improve to_arrow and from_arrow Pandas compatibility
- PR #766 Remove TravisCI references, remove unused variables from CMake, fix ARROW_VERSION in Cmake
- PR #773 Add build-args back to Dockerfile and handle dependencies based on environment yml file
- PR #781 Move thirdparty submodules to root and symlink in /cpp
- PR #843 Fix broken cudf/python API examples, add new methods to the API index

## Bug Fixes

- PR #569 CSV Reader: Fix days being off-by-one when parsing some dates
- PR #531 CSV Reader: Fix incorrect parsing of quoted numbers
- PR #465 Added templated C++ API for RMM to avoid explicit cast to `void**`
- PR #473 Added missing <random> include
- PR #478 CSV Reader: Add api support for auto column detection, header, mangle_dupe_cols, usecols
- PR #495 Updated README to correct where cffi pytest should be executed
- PR #501 Fix the intermittent segfault caused by the `thousands` and `compression` parameters in the csv reader
- PR #502 Simplify Dockerfile for local dev, eliminate old conda/pip envs
- PR #512 fix bug for `on` parameter in `DataFrame.merge` to allow for None or single column name
- PR #511 Updated python/cudf/bindings/join.pyx to fix cudf merge printing out dtypes
- PR #513 `.gitignore` tweaks
- PR #521 Add `assert_eq` function for testing
- PR #537 Fix CMAKE_CUDA_STANDARD_REQURIED typo in CMakeLists.txt
- PR #447 Fix silent failure in initializing DataFrame from generator
- PR #545 Temporarily disable csv reader thousands test to prevent segfault (test re-enabled in PR #501)
- PR #559 Fix Assertion error while using `applymap` to change the output dtype
- PR #575 Update `print_env.sh` script to better handle missing commands
- PR #612 Prevent an exception from occuring with true division on integer series.
- PR #630 Fix deprecation warning for `pd.core.common.is_categorical_dtype`
- PR #622 Fix Series.append() behaviour when appending values with different numeric dtype
- PR #603 Fix error while creating an empty column using None.
- PR #673 Fix array of strings not being caught in from_pandas
- PR #644 Fix return type and column support of dataframe.quantile()
- PR #634 Fix create `DataFrame.from_pandas()` with numeric column names
- PR #654 Add resolution check for GDF_TIMESTAMP in Join
- PR #648 Enforce one-to-one copy required when using `numba>=0.42.0`
- PR #645 Fix cmake build type handling not setting debug options when CMAKE_BUILD_TYPE=="Debug"
- PR #669 Fix GIL deadlock when launching multiple python threads that make Cython calls
- PR #665 Reworked the hash map to add a way to report the destination partition for a key
- PR #670 CMAKE: Fix env include path taking precedence over libcudf source headers
- PR #674 Check for gdf supported column types
- PR #677 Fix 'gdf_csv_test_Dates' gtest failure due to missing nrows parameter
- PR #604 Fix the parsing errors while reading a csv file using `sep` instead of `delimiter`.
- PR #686 Fix converting nulls to NaT values when converting Series to Pandas/Numpy
- PR #689 CSV Reader: Fix behavior with skiprows+header to match pandas implementation
- PR #691 Fixes Join on empty input DFs
- PR #706 CSV Reader: Fix broken dtype inference when whitespace is in data
- PR #717 CSV reader: fix behavior when parsing a csv file with no data rows
- PR #724 CSV Reader: fix build issue due to parameter type mismatch in a std::max call
- PR #734 Prevents reading undefined memory in gpu_expand_mask_bits numba kernel
- PR #747 CSV Reader: fix an issue where CUDA allocations fail with some large input files
- PR #750 Fix race condition for handling NVStrings in CMake
- PR #719 Fix merge column ordering
- PR #770 Fix issue where RMM submodule pointed to wrong branch and pin other to correct branches
- PR #778 Fix hard coded ABI off setting
- PR #784 Update RMM submodule commit-ish and pip paths
- PR #794 Update `rmm::exec_policy` usage to fix segmentation faults when used as temprory allocator.
- PR #800 Point git submodules to branches of forks instead of exact commits


# cuDF 0.4.0 (05 Dec 2018)

## New Features

- PR #398 add pandas-compatible `DataFrame.shape()` and `Series.shape()`
- PR #394 New documentation feature "10 Minutes to cuDF"
- PR #361 CSV Reader: Add support for strings with delimiters

## Improvements

 - PR #436 Improvements for type_dispatcher and wrapper structs
 - PR #429 Add CHANGELOG.md (this file)
 - PR #266 use faster CUDA-accelerated DataFrame column/Series concatenation.
 - PR #379 new C++ `type_dispatcher` reduces code complexity in supporting many data types.
 - PR #349 Improve performance for creating columns from memoryview objects
 - PR #445 Update reductions to use type_dispatcher. Adds integer types support to sum_of_squares.
 - PR #448 Improve installation instructions in README.md
 - PR #456 Change default CMake build to Release, and added option for disabling compilation of tests

## Bug Fixes

 - PR #444 Fix csv_test CUDA too many resources requested fail.
 - PR #396 added missing output buffer in validity tests for groupbys.
 - PR #408 Dockerfile updates for source reorganization
 - PR #437 Add cffi to Dockerfile conda env, fixes "cannot import name 'librmm'"
 - PR #417 Fix `map_test` failure with CUDA 10
 - PR #414 Fix CMake installation include file paths
 - PR #418 Properly cast string dtypes to programmatic dtypes when instantiating columns
 - PR #427 Fix and tests for Concatenation illegal memory access with nulls


# cuDF 0.3.0 (23 Nov 2018)

## New Features

 - PR #336 CSV Reader string support

## Improvements

 - PR #354 source code refactored for better organization. CMake build system overhaul. Beginning of transition to Cython bindings.
 - PR #290 Add support for typecasting to/from datetime dtype
 - PR #323 Add handling pyarrow boolean arrays in input/out, add tests
 - PR #325 GDF_VALIDITY_UNSUPPORTED now returned for algorithms that don't support non-empty valid bitmasks
 - PR #381 Faster InputTooLarge Join test completes in ms rather than minutes.
 - PR #373 .gitignore improvements
 - PR #367 Doc cleanup & examples for DataFrame methods
 - PR #333 Add Rapids Memory Manager documentation
 - PR #321 Rapids Memory Manager adds file/line location logging and convenience macros
 - PR #334 Implement DataFrame `__copy__` and `__deepcopy__`
 - PR #271 Add NVTX ranges to pygdf
 - PR #311 Document system requirements for conda install

## Bug Fixes

 - PR #337 Retain index on `scale()` function
 - PR #344 Fix test failure due to PyArrow 0.11 Boolean handling
 - PR #364 Remove noexcept from managed_allocator;  CMakeLists fix for NVstrings
 - PR #357 Fix bug that made all series be considered booleans for indexing
 - PR #351 replace conda env configuration for developers
 - PRs #346 #360 Fix CSV reading of negative numbers
 - PR #342 Fix CMake to use conda-installed nvstrings
 - PR #341 Preserve categorical dtype after groupby aggregations
 - PR #315 ReadTheDocs build update to fix missing libcuda.so
 - PR #320 FIX out-of-bounds access error in reductions.cu
 - PR #319 Fix out-of-bounds memory access in libcudf count_valid_bits
 - PR #303 Fix printing empty dataframe


# cuDF 0.2.0 and cuDF 0.1.0

These were initial releases of cuDF based on previously separate pyGDF and libGDF libraries.<|MERGE_RESOLUTION|>--- conflicted
+++ resolved
@@ -120,11 +120,9 @@
 - PR #1967 Compute index __sizeof__ only once for DataFrame __sizeof__
 - PR #1982 Fixes incorrect index name after join operation
 - PR #1985 Implement `GDF_PYMOD`, a special modulo that follows python's sign rules
-<<<<<<< HEAD
+- PR #1990 Fixes a rendering bug in the `apply_grouped` documentation
 - PR #1978 Fix for values being filled in an empty dataframe 
-=======
-- PR #1990 Fixes a rendering bug in the `apply_grouped` documentation
->>>>>>> 59bbb17e
+
 
 
 # cudf 0.7.2 (16 May 2019)
