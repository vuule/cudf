--- conflicted
+++ resolved
@@ -5,6 +5,7 @@
 - PR #3284 Add gpu-accelerated parquet writer
 - PR #3336 Add `from_dlpack` and `to_dlpack`
 - PR #3555 Add column names support to libcudf++ io readers and writers
+- PR #3527 Add string functionality for merge API
 
 ## Improvements
 
@@ -14,7 +15,6 @@
 - PR #3569 Use `np.asarray` in `StringColumn.deserialize`
 - PR #3553 Support Python NoneType in numeric binops
 - PR #3608 Update OPS codeowner group name
-
 - PR #3431 Port NVStrings translate to cudf strings column
 
 ## Bug Fixes
@@ -81,11 +81,7 @@
 - PR #3172 Define and implement new fill/repeat/copy_range APIs
 - PR #3497 Add DataFrame.drop(..., inplace=False) argument
 - PR #3469 Add string functionality for replace API
-<<<<<<< HEAD
 - PR #3507 Define and implement new binary operation APIs
-=======
-- PR #3527 Add string functionality for merge API
->>>>>>> 5cd18544
 
 ## Improvements
 
