# cuDF 0.10.0 (Date TBD)

## New Features

- PR #2423 Added `groupby.quantile()`
- PR #2522 Add Java bindings for NVStrings backed upper and lower case mutators
- PR #2607 Add Java bindings for parsing JSON
- PR #2629 Add dropna= parameter to groupby
- PR #2585 ORC & Parquet Readers: Remove millisecond timestamp restriction
- PR #2559 Add Series.tolist()
- PR #2653 Add Java bindings for rolling window operations
- PR #2480 Merge `custreamz` codebase into `cudf` repo
- PR #2674 Add __contains__ for Index/Series/Column
- PR #2635 Add support to read from remote and cloud sources like s3, gcs, hdfs
- PR #2722 Add Java bindings for NVTX ranges
- PR #2702 Add make_bool to dataset generation functions
- PR #2394 Move `rapidsai/custrings` into `cudf`
- PR #2734 Final sync of custrings source into cudf
- PR #2724 Add libcudf support for __contains__
- PR #2781 Add issorted to is_monotonic
- PR #2685 Add cudf::scatter_to_tables and cython binding
- PR #2743 Add Java bindings for NVStrings timestamp2long as part of String ColumnVector casting
- PR #2785 Add nvstrings Python docs
- PR #2786 Add benchmarks option to root build.sh
- PR #2802 Add `cudf::repeat()` and `cudf.Series.repeat()`
- PR #2773 Add Fisher's unbiased kurtosis and skew for Series/DataFrame
- PR #2748 Parquet Reader: Add option to specify loading of PANDAS index
- PR #2836 Add nvstrings.code_points method
- PR #2844 Add Series/DataFrame notnull

## Improvements

- PR #2578 Update legacy_groupby to use libcudf group_by_without_aggregation
- PR #2581 Removed `managed` allocator from hash map classes.
- PR #2571 Remove unnecessary managed memory from gdf_column_concat
- PR #2648 Cython/Python reorg
- PR #2588 Update Series.append documentation
- PR #2632 Replace dask-cudf set_index code with upstream
- PR #2682 Add cudf.set_allocator() function for easier allocator init
- PR #2642 Improve null printing and testing
- PR #2747 Add missing Cython headers / cudftestutil lib to conda package for cuspatial build
- PR #2706 Compute CSV format in device code to speedup performance
- PR #2673 Add support for np.longlong type
- PR #2703 move dask serialization dispatch into cudf
- PR #2728 Add YYMMDD to version tag for nightly conda packages
- PR #2729 Handle file-handle input in to_csv
- PR #2741 CSV Reader: Move kernel functions into its own file
- PR #2766 Improve nvstrings python cmake flexibility
- PR #2756 Add out_time_unit option to csv reader, support timestamp resolutions
- PR #2771 Stopgap alias for to_gpu_matrix()
- PR #2783 Support mapping input columns to function arguments in apply kernels
- PR #2645 libcudf unique_count for Series.nunique
- PR #2817 Dask-cudf: `read_parquet` support for remote filesystems
- PR #2823 improve java data movement debugging
- PR #2806 CSV Reader: Clean-up row offset operations
- PR #2828 Optimizations of kernel launch configuration for `DataFrame.apply_rows` and `DataFrame.apply_chunks`
- PR #2831 Add `column` argument to `DataFrame.drop`

## Bug Fixes

- PR #2584 ORC Reader: fix parsing of `DECIMAL` index positions
- PR #2619 Fix groupby serialization/deserialization
- PR #2614 Update Java version to match
- PR #2601 Fixes nlargest(1) issue in Series and Dataframe
- PR #2610 Fix a bug in index serialization (properly pass DeviceNDArray)
- PR #2621 Fixes the floordiv issue of not promoting float type when rhs is 0
- PR #2611 Types Test: fix static casting from negative int to string
- PR #2618 IO Readers: Fix datasource memory map failure for multiple reads
- PR #2615 fix string category partitioning in java API
- PR #2641 fix string category and timeunit concat in the java API
- PR #2649 Fix groupby issue resulting from column_empty bug
- PR #2658 Fix astype() for null categorical columns
- PR #2660 fix column string category and timeunit concat in the java API
- PR #2664 ORC reader: fix `skip_rows` larger than first stripe
- PR #2654 Allow Java gdfOrderBy to work with string categories
- PR #2669 AVRO reader: fix non-deterministic output
- PR #2668 Update Java bindings to specify timestamp units for ORC and Parquet readers
- PR #2679 AVRO reader: fix cuda errors when decoding compressed streams
- PR #2692 Add concatenation for data-frame with different headers (empty and non-empty)
- PR #2651 Remove nvidia driver installation from ci/cpu/build.sh
- PR #2697 Ensure csv reader sets datetime column time units
- PR #2698 Return RangeIndex from contiguous slice of RangeIndex
- PR #2672 Fix null and integer handling in round
- PR #2704 Parquet Reader: Fix crash when loading string column with nulls
- PR #2725 Fix Jitify issue with running on Turing using CUDA version < 10
- PR #2731 Fix building of benchmarks
- PR #2738 Fix java to find new NVStrings locations
- PR #2736 Pin Jitify branch to v0.10 version
- PR #2742 IO Readers: Fix possible silent failures when creating `NvStrings` instance
- PR #2753 Fix java quantile API calls
- PR #2762 Fix validity processing for time in java
- PR #2796 Fix handling string slicing and other nvstrings delegated methods with dask
- PR #2769 Fix link to API docs in README.md
- PR #2772 Handle multiindex pandas Series #2772
- PR #2749 Fix apply_rows/apply_chunks pessimistic null mask to use in_cols null masks only
- PR #2752 CSV Reader: Fix exception when there's no rows to process
- PR #2716 Added Exception for `StringMethods` in string methods
- PR #2787 Fix Broadcasting `None` to `cudf-series`
- PR #2794 Fix async race in NVCategory::get_value and get_value_bounds
- PR #2795 Fix java build/cast error
- PR #2496 Fix improper merge of two dataframes when names differ
- PR #2751 Replace value with null
- PR #2765 Fix Java inequality comparisons for string category
- PR #2818 Fix java join API to use new C++ join API
- PR #2841 Fix nvstrings.slice and slice_from for range (0,0)
- PR #2837 Fix join benchmark
<<<<<<< HEAD
- PR #2809 Add hash_df and group_split dispatch functions for dask
=======
- PR #2851 Deleted existing dask-cudf/record.txt
>>>>>>> c6883507


# cuDF 0.9.0 (21 Aug 2019)

## New Features

- PR #1993 Add CUDA-accelerated series aggregations: mean, var, std
- PR #2111 IO Readers: Support memory buffer, file-like object, and URL inputs
- PR #2012 Add `reindex()` to DataFrame and Series
- PR #2097 Add GPU-accelerated AVRO reader
- PR #2098 Support binary ops on DFs and Series with mismatched indices
- PR #2160 Merge `dask-cudf` codebase into `cudf` repo
- PR #2149 CSV Reader: Add `hex` dtype for explicit hexadecimal parsing
- PR #2156 Add `upper_bound()` and `lower_bound()` for libcudf tables and `searchsorted()` for cuDF Series
- PR #2158 CSV Reader: Support single, non-list/dict argument for `dtype`
- PR #2177 CSV Reader: Add `parse_dates` parameter for explicit date inference
- PR #1744 cudf::apply_boolean_mask and cudf::drop_nulls support for cudf::table inputs (multi-column)
- PR #2196 Add `DataFrame.dropna()`
- PR #2197 CSV Writer: add `chunksize` parameter for `to_csv`
- PR #2215 `type_dispatcher` benchmark
- PR #2179 Add Java quantiles
- PR #2157 Add __array_function__ to DataFrame and Series
- PR #2212 Java support for ORC reader
- PR #2224 Add DataFrame isna, isnull, notna functions
- PR #2236 Add Series.drop_duplicates
- PR #2105 Add hash-based join benchmark
- PR #2316 Add unique, nunique, and value_counts for datetime columns
- PR #2337 Add Java support for slicing a ColumnVector
- PR #2049 Add cudf::merge (sorted merge)
- PR #2368 Full cudf+dask Parquet Support
- PR #2380 New cudf::is_sorted checks whether cudf::table is sorted
- PR #2356 Java column vector standard deviation support
- PR #2221 MultiIndex full indexing - Support iloc and wildcards for loc
- PR #2429 Java support for getting length of strings in a ColumnVector
- PR #2415 Add `value_counts` for series of any type
- PR #2446 Add __array_function__ for index
- PR #2437 ORC reader: Add 'use_np_dtypes' option
- PR #2382 Add CategoricalAccessor add, remove, rename, and ordering methods
- PR #2464 Native implement `__cuda_array_interface__` for Series/Index/Column objects
- PR #2425 Rolling window now accepts array-based user-defined functions
- PR #2442 Add __setitem__
- PR #2449 Java support for getting byte count of strings in a ColumnVector
- PR #2492 Add groupby.size() method
- PR #2358 Add cudf::nans_to_nulls: convert floating point column into bitmask
- PR #2489 Add drop argument to set_index
- PR #2491 Add Java bindings for ORC reader 'use_np_dtypes' option
- PR #2213 Support s/ms/us/ns DatetimeColumn time unit resolutions
- PR #2536 Add _constructor properties to Series and DataFrame

## Improvements

- PR #2103 Move old `column` and `bitmask` files into `legacy/` directory
- PR #2109 added name to Python column classes
- PR #1947 Cleanup serialization code
- PR #2125 More aggregate in java API
- PR #2127 Add in java Scalar tests
- PR #2088 Refactor of Python groupby code
- PR #2130 Java serialization and deserialization of tables.
- PR #2131 Chunk rows logic added to csv_writer
- PR #2129 Add functions in the Java API to support nullable column filtering
- PR #2165 made changes to get_dummies api for it to be available in MethodCache
- PR #2171 Add CodeCov integration, fix doc version, make --skip-tests work when invoking with source
- PR #2184 handle remote orc files for dask-cudf
- PR #2186 Add `getitem` and `getattr` style access to Rolling objects
- PR #2168 Use cudf.Column for CategoricalColumn's categories instead of a tuple
- PR #2193 DOC: cudf::type_dispatcher documentation for specializing dispatched functors
- PR #2199 Better java support for appending strings
- PR #2176 Added column dtype support for datetime, int8, int16 to csv_writer
- PR #2209 Matching `get_dummies` & `select_dtypes` behavior to pandas
- PR #2217 Updated Java bindings to use the new groupby API
- PR #2214 DOC: Update doc instructions to build/install `cudf` and `dask-cudf`
- PR #2220 Update Java bindings for reduction rename
- PR #2232 Move CodeCov upload from build script to Jenkins
- PR #2225 refactor to use libcudf for gathering columns in dataframes
- PR #2293 Improve join performance (faster compute_join_output_size)
- PR #2300 Create separate dask codeowners for dask-cudf codebase
- PR #2304 gdf_group_by_without_aggregations returns gdf_column
- PR #2309 Java readers: remove redundant copy of result pointers
- PR #2307 Add `black` and `isort` to style checker script
- PR #2345 Restore removal of old groupby implementation
- PR #2342 Improve `astype()` to operate all ways
- PR #2329 using libcudf cudf::copy for column deep copy
- PR #2344 DOC: docs on code formatting for contributors
- PR #2376 Add inoperative axis= and win_type= arguments to Rolling()
- PR #2378 remove dask for (de-)serialization of cudf objects
- PR #2353 Bump Arrow and Dask versions
- PR #2377 Replace `standard_python_slice` with just `slice.indices()`
- PR #2373 cudf.DataFrame enchancements & Series.values support
- PR #2392 Remove dlpack submodule; make cuDF's Cython API externally accessible
- PR #2430 Updated Java bindings to use the new unary API
- PR #2406 Moved all existing `table` related files to a `legacy/` directory
- PR #2350 Performance related changes to get_dummies
- PR #2420 Remove `cudautils.astype` and replace with `typecast.apply_cast`
- PR #2456 Small improvement to typecast utility
- PR #2458 Fix handling of thirdparty packages in `isort` config
- PR #2459 IO Readers: Consolidate all readers to use `datasource` class
- PR #2475 Exposed type_dispatcher.hpp, nvcategory_util.hpp and wrapper_types.hpp in the include folder
- PR #2484 Enabled building libcudf as a static library
- PR #2453 Streamline CUDA_REL environment variable
- PR #2483 Bundle Boost filesystem dependency in the Java jar
- PR #2486 Java API hash functions
- PR #2481 Adds the ignore_null_keys option to the java api
- PR #2490 Java api: support multiple aggregates for the same column
- PR #2510 Java api: uses table based apply_boolean_mask
- PR #2432 Use pandas formatting for console, html, and latex output
- PR #2573 Bump numba version to 0.45.1
- PR #2606 Fix references to notebooks-contrib

## Bug Fixes

- PR #2086 Fixed quantile api behavior mismatch in series & dataframe
- PR #2128 Add offset param to host buffer readers in java API.
- PR #2145 Work around binops validity checks for java
- PR #2146 Work around unary_math validity checks for java
- PR #2151 Fixes bug in cudf::copy_range where null_count was invalid
- PR #2139 matching to pandas describe behavior & fixing nan values issue
- PR #2161 Implicitly convert unsigned to signed integer types in binops
- PR #2154 CSV Reader: Fix bools misdetected as strings dtype
- PR #2178 Fix bug in rolling bindings where a view of an ephemeral column was being taken
- PR #2180 Fix issue with isort reordering `importorskip` below imports depending on them
- PR #2187 fix to honor dtype when numpy arrays are passed to columnops.as_column
- PR #2190 Fix issue in astype conversion of string column to 'str'
- PR #2208 Fix issue with calling `head()` on one row dataframe
- PR #2229 Propagate exceptions from Cython cdef functions
- PR #2234 Fix issue with local build script not properly building
- PR #2223 Fix CUDA invalid configuration errors reported after loading small compressed ORC files
- PR #2162 Setting is_unique and is_monotonic-related attributes
- PR #2244 Fix ORC RLEv2 delta mode decoding with nonzero residual delta width
- PR #2297 Work around `var/std` unsupported only at debug build
- PR #2302 Fixed java serialization corner case
- PR #2355 Handle float16 in binary operations
- PR #2311 Fix copy behaviour for GenericIndex
- PR #2349 Fix issues with String filter in java API
- PR #2323 Fix groupby on categoricals
- PR #2328 Ensure order is preserved in CategoricalAccessor._set_categories
- PR #2202 Fix issue with unary ops mishandling empty input
- PR #2326 Fix for bug in DLPack when reading multiple columns
- PR #2324 Fix cudf Docker build
- PR #2325 Fix ORC RLEv2 patched base mode decoding with nonzero patch width
- PR #2235 Fix get_dummies to be compatible with dask
- PR #2332 Zero initialize gdf_dtype_extra_info
- PR #2355 Handle float16 in binary operations
- PR #2360 Fix missing dtype handling in cudf.Series & columnops.as_column
- PR #2364 Fix quantile api and other trivial issues around it
- PR #2361 Fixed issue with `codes` of CategoricalIndex
- PR #2357 Fixed inconsistent type of index created with from_pandas vs direct construction
- PR #2389 Fixed Rolling __getattr__ and __getitem__ for offset based windows
- PR #2402 Fixed bug in valid mask computation in cudf::copy_if (apply_boolean_mask)
- PR #2401 Fix to a scalar datetime(of type Days) issue
- PR #2386 Correctly allocate output valids in groupby
- PR #2411 Fixed failures on binary op on single element string column
- PR #2422 Fix Pandas logical binary operation incompatibilites
- PR #2447 Fix CodeCov posting build statuses temporarily
- PR #2450 Fix erroneous null handling in `cudf.DataFrame`'s `apply_rows`
- PR #2470 Fix issues with empty strings and string categories (Java)
- PR #2471 Fix String Column Validity.
- PR #2481 Fix java validity buffer serialization
- PR #2485 Updated bytes calculation to use size_t to avoid overflow in column concat
- PR #2461 Fix groupby multiple aggregations same column
- PR #2514 Fix cudf::drop_nulls threshold handling in Cython
- PR #2516 Fix utilities include paths and meta.yaml header paths
- PR #2517 Fix device memory leak in to_dlpack tensor deleter
- PR #2431 Fix local build generated file ownerships
- PR #2511 Added import of orc, refactored exception handlers to not squash fatal exceptions
- PR #2527 Fix index and column input handling in dask_cudf read_parquet
- PR #2466 Fix `dataframe.query` returning null rows erroneously
- PR #2548 Orc reader: fix non-deterministic data decoding at chunk boundaries
- PR #2557 fix cudautils import in string.py
- PR #2521 Fix casting datetimes from/to the same resolution
- PR #2545 Fix MultiIndexes with datetime levels
- PR #2560 Remove duplicate `dlpack` definition in conda recipe
- PR #2567 Fix ColumnVector.fromScalar issues while dealing with null scalars
- PR #2565 Orc reader: fix incorrect data decoding of int64 data types
- PR #2577 Fix search benchmark compilation error by adding necessary header
- PR #2604 Fix a bug in copying.pyx:_normalize_types that upcasted int32 to int64


# cuDF 0.8.0 (27 June 2019)

## New Features

- PR #1524 Add GPU-accelerated JSON Lines parser with limited feature set
- PR #1569 Add support for Json objects to the JSON Lines reader
- PR #1622 Add Series.loc
- PR #1654 Add cudf::apply_boolean_mask: faster replacement for gdf_apply_stencil
- PR #1487 cython gather/scatter
- PR #1310 Implemented the slice/split functionality.
- PR #1630 Add Python layer to the GPU-accelerated JSON reader
- PR #1745 Add rounding of numeric columns via Numba
- PR #1772 JSON reader: add support for BytesIO and StringIO input
- PR #1527 Support GDF_BOOL8 in readers and writers
- PR #1819 Logical operators (AND, OR, NOT) for libcudf and cuDF
- PR #1813 ORC Reader: Add support for stripe selection
- PR #1828 JSON Reader: add suport for bool8 columns
- PR #1833 Add column iterator with/without nulls
- PR #1665 Add the point-in-polygon GIS function
- PR #1863 Series and Dataframe methods for all and any
- PR #1908 cudf::copy_range and cudf::fill for copying/assigning an index or range to a constant
- PR #1921 Add additional formats for typecasting to/from strings
- PR #1807 Add Series.dropna()
- PR #1987 Allow user defined functions in the form of ptx code to be passed to binops
- PR #1948 Add operator functions like `Series.add()` to DataFrame and Series
- PR #1954 Add skip test argument to GPU build script
- PR #2018 Add bindings for new groupby C++ API
- PR #1984 Add rolling window operations Series.rolling() and DataFrame.rolling()
- PR #1542 Python method and bindings for to_csv
- PR #1995 Add Java API
- PR #1998 Add google benchmark to cudf
- PR #1845 Add cudf::drop_duplicates, DataFrame.drop_duplicates
- PR #1652 Added `Series.where()` feature
- PR #2074 Java Aggregates, logical ops, and better RMM support
- PR #2140 Add a `cudf::transform` function
- PR #2068 Concatenation of different typed columns

## Improvements

- PR #1538 Replacing LesserRTTI with inequality_comparator
- PR #1703 C++: Added non-aggregating `insert` to `concurrent_unordered_map` with specializations to store pairs with a single atomicCAS when possible.
- PR #1422 C++: Added a RAII wrapper for CUDA streams
- PR #1701 Added `unique` method for stringColumns
- PR #1713 Add documentation for Dask-XGBoost
- PR #1666 CSV Reader: Improve performance for files with large number of columns
- PR #1725 Enable the ability to use a single column groupby as its own index
- PR #1759 Add an example showing simultaneous rolling averages to `apply_grouped` documentation
- PR #1746 C++: Remove unused code: `windowed_ops.cu`, `sorting.cu`, `hash_ops.cu`
- PR #1748 C++: Add `bool` nullability flag to `device_table` row operators
- PR #1764 Improve Numerical column: `mean_var` and `mean`
- PR #1767 Speed up Python unit tests
- PR #1770 Added build.sh script, updated CI scripts and documentation
- PR #1739 ORC Reader: Add more pytest coverage
- PR #1696 Added null support in `Series.replace()`.
- PR #1390 Added some basic utility functions for `gdf_column`'s
- PR #1791 Added general column comparison code for testing
- PR #1795 Add printing of git submodule info to `print_env.sh`
- PR #1796 Removing old sort based group by code and gdf_filter
- PR #1811 Added funtions for copying/allocating `cudf::table`s
- PR #1838 Improve columnops.column_empty so that it returns typed columns instead of a generic Column
- PR #1890 Add utils.get_dummies- a pandas-like wrapper around one_hot-encoding
- PR #1823 CSV Reader: default the column type to string for empty dataframes
- PR #1827 Create bindings for scalar-vector binops, and update one_hot_encoding to use them
- PR #1817 Operators now support different sized dataframes as long as they don't share different sized columns
- PR #1855 Transition replace_nulls to new C++ API and update corresponding Cython/Python code
- PR #1858 Add `std::initializer_list` constructor to `column_wrapper`
- PR #1846 C++ type-erased gdf_equal_columns test util; fix gdf_equal_columns logic error
- PR #1390 Added some basic utility functions for `gdf_column`s
- PR #1391 Tidy up bit-resolution-operation and bitmask class code
- PR #1882 Add iloc functionality to MultiIndex dataframes
- PR #1884 Rolling windows: general enhancements and better coverage for unit tests
- PR #1886 support GDF_STRING_CATEGORY columns in apply_boolean_mask, drop_nulls and other libcudf functions
- PR #1896 Improve performance of groupby with levels specified in dask-cudf
- PR #1915 Improve iloc performance for non-contiguous row selection
- PR #1859 Convert read_json into a C++ API
- PR #1919 Rename libcudf namespace gdf to namespace cudf
- PR #1850 Support left_on and right_on for DataFrame merge operator
- PR #1930 Specialize constructor for `cudf::bool8` to cast argument to `bool`
- PR #1938 Add default constructor for `column_wrapper`
- PR #1930 Specialize constructor for `cudf::bool8` to cast argument to `bool`
- PR #1952 consolidate libcudf public API headers in include/cudf
- PR #1949 Improved selection with boolmask using libcudf `apply_boolean_mask`
- PR #1956 Add support for nulls in `query()`
- PR #1973 Update `std::tuple` to `std::pair` in top-most libcudf APIs and C++ transition guide
- PR #1981 Convert read_csv into a C++ API
- PR #1868 ORC Reader: Support row index for speed up on small/medium datasets
- PR #1964 Added support for list-like types in Series.str.cat
- PR #2005 Use HTML5 details tag in bug report issue template
- PR #2003 Removed few redundant unit-tests from test_string.py::test_string_cat
- PR #1944 Groupby design improvements
- PR #2017 Convert `read_orc()` into a C++ API
- PR #2011 Convert `read_parquet()` into a C++ API
- PR #1756 Add documentation "10 Minutes to cuDF and dask_cuDF"
- PR #2034 Adding support for string columns concatenation using "add" binary operator
- PR #2042 Replace old "10 Minutes" guide with new guide for docs build process
- PR #2036 Make library of common test utils to speed up tests compilation
- PR #2022 Facilitating get_dummies to be a high level api too
- PR #2050 Namespace IO readers and add back free-form `read_xxx` functions
- PR #2104 Add a functional ``sort=`` keyword argument to groupby
- PR #2108 Add `find_and_replace` for StringColumn for replacing single values

## Bug Fixes

- PR #1465 Fix for test_orc.py and test_sparse_df.py test failures
- PR #1583 Fix underlying issue in `as_index()` that was causing `Series.quantile()` to fail
- PR #1680 Add errors= keyword to drop() to fix cudf-dask bug
- PR #1651 Fix `query` function on empty dataframe
- PR #1616 Fix CategoricalColumn to access categories by index instead of iteration
- PR #1660 Fix bug in `loc` when indexing with a column name (a string)
- PR #1683 ORC reader: fix timestamp conversion to UTC
- PR #1613 Improve CategoricalColumn.fillna(-1) performance
- PR #1642 Fix failure of CSV_TEST gdf_csv_test.SkiprowsNrows on multiuser systems
- PR #1709 Fix handling of `datetime64[ms]` in `dataframe.select_dtypes`
- PR #1704 CSV Reader: Add support for the plus sign in number fields
- PR #1687 CSV reader: return an empty dataframe for zero size input
- PR #1757 Concatenating columns with null columns
- PR #1755 Add col_level keyword argument to melt
- PR #1758 Fix df.set_index() when setting index from an empty column
- PR #1749 ORC reader: fix long strings of NULL values resulting in incorrect data
- PR #1742 Parquet Reader: Fix index column name to match PANDAS compat
- PR #1782 Update libcudf doc version
- PR #1783 Update conda dependencies
- PR #1786 Maintain the original series name in series.unique output
- PR #1760 CSV Reader: fix segfault when dtype list only includes columns from usecols list
- PR #1831 build.sh: Assuming python is in PATH instead of using PYTHON env var
- PR #1839 Raise an error instead of segfaulting when transposing a DataFrame with StringColumns
- PR #1840 Retain index correctly during merge left_on right_on
- PR #1825 cuDF: Multiaggregation Groupby Failures
- PR #1789 CSV Reader: Fix missing support for specifying `int8` and `int16` dtypes
- PR #1857 Cython Bindings: Handle `bool` columns while calling `column_view_from_NDArrays`
- PR #1849 Allow DataFrame support methods to pass arguments to the methods
- PR #1847 Fixed #1375 by moving the nvstring check into the wrapper function
- PR #1864 Fixing cudf reduction for POWER platform
- PR #1869 Parquet reader: fix Dask timestamps not matching with Pandas (convert to milliseconds)
- PR #1876 add dtype=bool for `any`, `all` to treat integer column correctly
- PR #1875 CSV reader: take NaN values into account in dtype detection
- PR #1873 Add column dtype checking for the all/any methods
- PR #1902 Bug with string iteration in _apply_basic_agg
- PR #1887 Fix for initialization issue in pq_read_arg,orc_read_arg
- PR #1867 JSON reader: add support for null/empty fields, including the 'null' literal
- PR #1891 Fix bug #1750 in string column comparison
- PR #1909 Support of `to_pandas()` of boolean series with null values
- PR #1923 Use prefix removal when two aggs are called on a SeriesGroupBy
- PR #1914 Zero initialize gdf_column local variables
- PR #1959 Add support for comparing boolean Series to scalar
- PR #1966 Ignore index fix in series append
- PR #1967 Compute index __sizeof__ only once for DataFrame __sizeof__
- PR #1977 Support CUDA installation in default system directories
- PR #1982 Fixes incorrect index name after join operation
- PR #1985 Implement `GDF_PYMOD`, a special modulo that follows python's sign rules
- PR #1991 Parquet reader: fix decoding of NULLs
- PR #1990 Fixes a rendering bug in the `apply_grouped` documentation
- PR #1978 Fix for values being filled in an empty dataframe
- PR #2001 Correctly create MultiColumn from Pandas MultiColumn
- PR #2006 Handle empty dataframe groupby construction for dask
- PR #1965 Parquet Reader: Fix duplicate index column when it's already in `use_cols`
- PR #2033 Add pip to conda environment files to fix warning
- PR #2028 CSV Reader: Fix reading of uncompressed files without a recognized file extension
- PR #2073 Fix an issue when gathering columns with NVCategory and nulls
- PR #2053 cudf::apply_boolean_mask return empty column for empty boolean mask
- PR #2066 exclude `IteratorTest.mean_var_output` test from debug build
- PR #2069 Fix JNI code to use read_csv and read_parquet APIs
- PR #2071 Fix bug with unfound transitive dependencies for GTests in Ubuntu 18.04
- PR #2089 Configure Sphinx to render params correctly
- PR #2091 Fix another bug with unfound transitive dependencies for `cudftestutils` in Ubuntu 18.04
- PR #2115 Just apply `--disable-new-dtags` instead of trying to define all the transitive dependencies
- PR #2106 Fix errors in JitCache tests caused by sharing of device memory between processes
- PR #2120 Fix errors in JitCache tests caused by running multiple threads on the same data
- PR #2102 Fix memory leak in groupby
- PR #2113 fixed typo in to_csv code example


# cudf 0.7.2 (16 May 2019)

## New Features

- PR #1735 Added overload for atomicAdd on int64. Streamlined implementation of custom atomic overloads.
- PR #1741 Add MultiIndex concatenation

## Bug Fixes

- PR #1718 Fix issue with SeriesGroupBy MultiIndex in dask-cudf
- PR #1734 Python: fix performance regression for groupby count() aggregations
- PR #1768 Cython: fix handling read only schema buffers in gpuarrow reader


# cudf 0.7.1 (11 May 2019)

## New Features

- PR #1702 Lazy load MultiIndex to return groupby performance to near optimal.

## Bug Fixes

- PR #1708 Fix handling of `datetime64[ms]` in `dataframe.select_dtypes`


# cuDF 0.7.0 (10 May 2019)

## New Features

- PR #982 Implement gdf_group_by_without_aggregations and gdf_unique_indices functions
- PR #1142 Add `GDF_BOOL` column type
- PR #1194 Implement overloads for CUDA atomic operations
- PR #1292 Implemented Bitwise binary ops AND, OR, XOR (&, |, ^)
- PR #1235 Add GPU-accelerated Parquet Reader
- PR #1335 Added local_dict arg in `DataFrame.query()`.
- PR #1282 Add Series and DataFrame.describe()
- PR #1356 Rolling windows
- PR #1381 Add DataFrame._get_numeric_data
- PR #1388 Add CODEOWNERS file to auto-request reviews based on where changes are made
- PR #1396 Add DataFrame.drop method
- PR #1413 Add DataFrame.melt method
- PR #1412 Add DataFrame.pop()
- PR #1419 Initial CSV writer function
- PR #1441 Add Series level cumulative ops (cumsum, cummin, cummax, cumprod)
- PR #1420 Add script to build and test on a local gpuCI image
- PR #1440 Add DatetimeColumn.min(), DatetimeColumn.max()
- PR #1455 Add Series.Shift via Numba kernel
- PR #1441 Add Series level cumulative ops (cumsum, cummin, cummax, cumprod)
- PR #1461 Add Python coverage test to gpu build
- PR #1445 Parquet Reader: Add selective reading of rows and row group
- PR #1532 Parquet Reader: Add support for INT96 timestamps
- PR #1516 Add Series and DataFrame.ndim
- PR #1556 Add libcudf C++ transition guide
- PR #1466 Add GPU-accelerated ORC Reader
- PR #1565 Add build script for nightly doc builds
- PR #1508 Add Series isna, isnull, and notna
- PR #1456 Add Series.diff() via Numba kernel
- PR #1588 Add Index `astype` typecasting
- PR #1301 MultiIndex support
- PR #1599 Level keyword supported in groupby
- PR #929 Add support operations to dataframe
- PR #1609 Groupby accept list of Series
- PR #1658 Support `group_keys=True` keyword in groupby method

## Improvements

- PR #1531 Refactor closures as private functions in gpuarrow
- PR #1404 Parquet reader page data decoding speedup
- PR #1076 Use `type_dispatcher` in join, quantiles, filter, segmented sort, radix sort and hash_groupby
- PR #1202 Simplify README.md
- PR #1149 CSV Reader: Change convertStrToValue() functions to `__device__` only
- PR #1238 Improve performance of the CUDA trie used in the CSV reader
- PR #1245 Use file cache for JIT kernels
- PR #1278 Update CONTRIBUTING for new conda environment yml naming conventions
- PR #1163 Refactored UnaryOps. Reduced API to two functions: `gdf_unary_math` and `gdf_cast`. Added `abs`, `-`, and `~` ops. Changed bindings to Cython
- PR #1284 Update docs version
- PR #1287 add exclude argument to cudf.select_dtype function
- PR #1286 Refactor some of the CSV Reader kernels into generic utility functions
- PR #1291 fillna in `Series.to_gpu_array()` and `Series.to_array()` can accept the scalar too now.
- PR #1005 generic `reduction` and `scan` support
- PR #1349 Replace modernGPU sort join with thrust.
- PR #1363 Add a dataframe.mean(...) that raises NotImplementedError to satisfy `dask.dataframe.utils.is_dataframe_like`
- PR #1319 CSV Reader: Use column wrapper for gdf_column output alloc/dealloc
- PR #1376 Change series quantile default to linear
- PR #1399 Replace CFFI bindings for NVTX functions with Cython bindings
- PR #1389 Refactored `set_null_count()`
- PR #1386 Added macros `GDF_TRY()`, `CUDF_TRY()` and `ASSERT_CUDF_SUCCEEDED()`
- PR #1435 Rework CMake and conda recipes to depend on installed libraries
- PR #1391 Tidy up bit-resolution-operation and bitmask class code
- PR #1439 Add cmake variable to enable compiling CUDA code with -lineinfo
- PR #1462 Add ability to read parquet files from arrow::io::RandomAccessFile
- PR #1453 Convert CSV Reader CFFI to Cython
- PR #1479 Convert Parquet Reader CFFI to Cython
- PR #1397 Add a utility function for producing an overflow-safe kernel launch grid configuration
- PR #1382 Add GPU parsing of nested brackets to cuIO parsing utilities
- PR #1481 Add cudf::table constructor to allocate a set of `gdf_column`s
- PR #1484 Convert GroupBy CFFI to Cython
- PR #1463 Allow and default melt keyword argument var_name to be None
- PR #1486 Parquet Reader: Use device_buffer rather than device_ptr
- PR #1525 Add cudatoolkit conda dependency
- PR #1520 Renamed `src/dataframe` to `src/table` and moved `table.hpp`. Made `types.hpp` to be type declarations only.
- PR #1492 Convert transpose CFFI to Cython
- PR #1495 Convert binary and unary ops CFFI to Cython
- PR #1503 Convert sorting and hashing ops CFFI to Cython
- PR #1522 Use latest release version in update-version CI script
- PR #1533 Remove stale join CFFI, fix memory leaks in join Cython
- PR #1521 Added `row_bitmask` to compute bitmask for rows of a table. Merged `valids_ops.cu` and `bitmask_ops.cu`
- PR #1553 Overload `hash_row` to avoid using intial hash values. Updated `gdf_hash` to select between overloads
- PR #1585 Updated `cudf::table` to maintain own copy of wrapped `gdf_column*`s
- PR #1559 Add `except +` to all Cython function definitions to catch C++ exceptions properly
- PR #1617 `has_nulls` and `column_dtypes` for `cudf::table`
- PR #1590 Remove CFFI from the build / install process entirely
- PR #1536 Convert gpuarrow CFFI to Cython
- PR #1655 Add `Column._pointer` as a way to access underlying `gdf_column*` of a `Column`
- PR #1655 Update readme conda install instructions for cudf version 0.6 and 0.7


## Bug Fixes

- PR #1233 Fix dtypes issue while adding the column to `str` dataframe.
- PR #1254 CSV Reader: fix data type detection for floating-point numbers in scientific notation
- PR #1289 Fix looping over each value instead of each category in concatenation
- PR #1293 Fix Inaccurate error message in join.pyx
- PR #1308 Add atomicCAS overload for `int8_t`, `int16_t`
- PR #1317 Fix catch polymorphic exception by reference in ipc.cu
- PR #1325 Fix dtype of null bitmasks to int8
- PR #1326 Update build documentation to use -DCMAKE_CXX11_ABI=ON
- PR #1334 Add "na_position" argument to CategoricalColumn sort_by_values
- PR #1321 Fix out of bounds warning when checking Bzip2 header
- PR #1359 Add atomicAnd/Or/Xor for integers
- PR #1354 Fix `fillna()` behaviour when replacing values with different dtypes
- PR #1347 Fixed core dump issue while passing dict_dtypes without column names in `cudf.read_csv()`
- PR #1379 Fixed build failure caused due to error: 'col_dtype' may be used uninitialized
- PR #1392 Update cudf Dockerfile and package_versions.sh
- PR #1385 Added INT8 type to `_schema_to_dtype` for use in GpuArrowReader
- PR #1393 Fixed a bug in `gdf_count_nonzero_mask()` for the case of 0 bits to count
- PR #1395 Update CONTRIBUTING to use the environment variable CUDF_HOME
- PR #1416 Fix bug at gdf_quantile_exact and gdf_quantile_appox
- PR #1421 Fix remove creation of series multiple times during `add_column()`
- PR #1405 CSV Reader: Fix memory leaks on read_csv() failure
- PR #1328 Fix CategoricalColumn to_arrow() null mask
- PR #1433 Fix NVStrings/categories includes
- PR #1432 Update NVStrings to 0.7.* to coincide with 0.7 development
- PR #1483 Modify CSV reader to avoid cropping blank quoted characters in non-string fields
- PR #1446 Merge 1275 hotfix from master into branch-0.7
- PR #1447 Fix legacy groupby apply docstring
- PR #1451 Fix hash join estimated result size is not correct
- PR #1454 Fix local build script improperly change directory permissions
- PR #1490 Require Dask 1.1.0+ for `is_dataframe_like` test or skip otherwise.
- PR #1491 Use more specific directories & groups in CODEOWNERS
- PR #1497 Fix Thrust issue on CentOS caused by missing default constructor of host_vector elements
- PR #1498 Add missing include guard to device_atomics.cuh and separated DEVICE_ATOMICS_TEST
- PR #1506 Fix csv-write call to updated NVStrings method
- PR #1510 Added nvstrings `fillna()` function
- PR #1507 Parquet Reader: Default string data to GDF_STRING
- PR #1535 Fix doc issue to ensure correct labelling of cudf.series
- PR #1537 Fix `undefined reference` link error in HashPartitionTest
- PR #1548 Fix ci/local/build.sh README from using an incorrect image example
- PR #1551 CSV Reader: Fix integer column name indexing
- PR #1586 Fix broken `scalar_wrapper::operator==`
- PR #1591 ORC/Parquet Reader: Fix missing import for FileNotFoundError exception
- PR #1573 Parquet Reader: Fix crash due to clash with ORC reader datasource
- PR #1607 Revert change of `column.to_dense_buffer` always return by copy for performance concerns
- PR #1618 ORC reader: fix assert & data output when nrows/skiprows isn't aligned to stripe boundaries
- PR #1631 Fix failure of TYPES_TEST on some gcc-7 based systems.
- PR #1641 CSV Reader: Fix skip_blank_lines behavior with Windows line terminators (\r\n)
- PR #1648 ORC reader: fix non-deterministic output when skiprows is non-zero
- PR #1676 Fix groupby `as_index` behaviour with `MultiIndex`
- PR #1659 Fix bug caused by empty groupbys and multiindex slicing throwing exceptions
- PR #1656 Correct Groupby failure in dask when un-aggregable columns are left in dataframe.
- PR #1689 Fix groupby performance regression
- PR #1694 Add Cython as a runtime dependency since it's required in `setup.py`


# cuDF 0.6.1 (25 Mar 2019)

## Bug Fixes

- PR #1275 Fix CentOS exception in DataFrame.hash_partition from using value "returned" by a void function


# cuDF 0.6.0 (22 Mar 2019)

## New Features

- PR #760 Raise `FileNotFoundError` instead of `GDF_FILE_ERROR` in `read_csv` if the file does not exist
- PR #539 Add Python bindings for replace function
- PR #823 Add Doxygen configuration to enable building HTML documentation for libcudf C/C++ API
- PR #807 CSV Reader: Add byte_range parameter to specify the range in the input file to be read
- PR #857 Add Tail method for Series/DataFrame and update Head method to use iloc
- PR #858 Add series feature hashing support
- PR #871 CSV Reader: Add support for NA values, including user specified strings
- PR #893 Adds PyArrow based parquet readers / writers to Python, fix category dtype handling, fix arrow ingest buffer size issues
- PR #867 CSV Reader: Add support for ignoring blank lines and comment lines
- PR #887 Add Series digitize method
- PR #895 Add Series groupby
- PR #898 Add DataFrame.groupby(level=0) support
- PR #920 Add feather, JSON, HDF5 readers / writers from PyArrow / Pandas
- PR #888 CSV Reader: Add prefix parameter for column names, used when parsing without a header
- PR #913 Add DLPack support: convert between cuDF DataFrame and DLTensor
- PR #939 Add ORC reader from PyArrow
- PR #918 Add Series.groupby(level=0) support
- PR #906 Add binary and comparison ops to DataFrame
- PR #958 Support unary and binary ops on indexes
- PR #964 Add `rename` method to `DataFrame`, `Series`, and `Index`
- PR #985 Add `Series.to_frame` method
- PR #985 Add `drop=` keyword to reset_index method
- PR #994 Remove references to pygdf
- PR #990 Add external series groupby support
- PR #988 Add top-level merge function to cuDF
- PR #992 Add comparison binaryops to DateTime columns
- PR #996 Replace relative path imports with absolute paths in tests
- PR #995 CSV Reader: Add index_col parameter to specify the column name or index to be used as row labels
- PR #1004 Add `from_gpu_matrix` method to DataFrame
- PR #997 Add property index setter
- PR #1007 Replace relative path imports with absolute paths in cudf
- PR #1013 select columns with df.columns
- PR #1016 Rename Series.unique_count() to nunique() to match pandas API
- PR #947 Prefixsum to handle nulls and float types
- PR #1029 Remove rest of relative path imports
- PR #1021 Add filtered selection with assignment for Dataframes
- PR #872 Adding NVCategory support to cudf apis
- PR #1052 Add left/right_index and left/right_on keywords to merge
- PR #1091 Add `indicator=` and `suffixes=` keywords to merge
- PR #1107 Add unsupported keywords to Series.fillna
- PR #1032 Add string support to cuDF python
- PR #1136 Removed `gdf_concat`
- PR #1153 Added function for getting the padded allocation size for valid bitmask
- PR #1148 Add cudf.sqrt for dataframes and Series
- PR #1159 Add Python bindings for libcudf dlpack functions
- PR #1155 Add __array_ufunc__ for DataFrame and Series for sqrt
- PR #1168 to_frame for series accepts a name argument


## Improvements

- PR #1218 Add dask-cudf page to API docs
- PR #892 Add support for heterogeneous types in binary ops with JIT
- PR #730 Improve performance of `gdf_table` constructor
- PR #561 Add Doxygen style comments to Join CUDA functions
- PR #813 unified libcudf API functions by replacing gpu_ with gdf_
- PR #822 Add support for `__cuda_array_interface__` for ingest
- PR #756 Consolidate common helper functions from unordered map and multimap
- PR #753 Improve performance of groupby sum and average, especially for cases with few groups.
- PR #836 Add ingest support for arrow chunked arrays in Column, Series, DataFrame creation
- PR #763 Format doxygen comments for csv_read_arg struct
- PR #532 CSV Reader: Use type dispatcher instead of switch block
- PR #694 Unit test utilities improvements
- PR #878 Add better indexing to Groupby
- PR #554 Add `empty` method and `is_monotonic` attribute to `Index`
- PR #1040 Fixed up Doxygen comment tags
- PR #909 CSV Reader: Avoid host->device->host copy for header row data
- PR #916 Improved unit testing and error checking for `gdf_column_concat`
- PR #941 Replace `numpy` call in `Series.hash_encode` with `numba`
- PR #942 Added increment/decrement operators for wrapper types
- PR #943 Updated `count_nonzero_mask` to return `num_rows` when the mask is null
- PR #952 Added trait to map C++ type to `gdf_dtype`
- PR #966 Updated RMM submodule.
- PR #998 Add IO reader/writer modules to API docs, fix for missing cudf.Series docs
- PR #1017 concatenate along columns for Series and DataFrames
- PR #1002 Support indexing a dataframe with another boolean dataframe
- PR #1018 Better concatenation for Series and Dataframes
- PR #1036 Use Numpydoc style docstrings
- PR #1047 Adding gdf_dtype_extra_info to gdf_column_view_augmented
- PR #1054 Added default ctor to SerialTrieNode to overcome Thrust issue in CentOS7 + CUDA10
- PR #1024 CSV Reader: Add support for hexadecimal integers in integral-type columns
- PR #1033 Update `fillna()` to use libcudf function `gdf_replace_nulls`
- PR #1066 Added inplace assignment for columns and select_dtypes for dataframes
- PR #1026 CSV Reader: Change the meaning and type of the quoting parameter to match Pandas
- PR #1100 Adds `CUDF_EXPECTS` error-checking macro
- PR #1092 Fix select_dtype docstring
- PR #1111 Added cudf::table
- PR #1108 Sorting for datetime columns
- PR #1120 Return a `Series` (not a `Column`) from `Series.cat.set_categories()`
- PR #1128 CSV Reader: The last data row does not need to be line terminated
- PR #1183 Bump Arrow version to 0.12.1
- PR #1208 Default to CXX11_ABI=ON
- PR #1252 Fix NVStrings dependencies for cuda 9.2 and 10.0
- PR #2037 Optimize the existing `gather` and `scatter` routines in `libcudf`

## Bug Fixes

- PR #821 Fix flake8 issues revealed by flake8 update
- PR #808 Resolved renamed `d_columns_valids` variable name
- PR #820 CSV Reader: fix the issue where reader adds additional rows when file uses \r\n as a line terminator
- PR #780 CSV Reader: Fix scientific notation parsing and null values for empty quotes
- PR #815 CSV Reader: Fix data parsing when tabs are present in the input CSV file
- PR #850 Fix bug where left joins where the left df has 0 rows causes a crash
- PR #861 Fix memory leak by preserving the boolean mask index
- PR #875 Handle unnamed indexes in to/from arrow functions
- PR #877 Fix ingest of 1 row arrow tables in from arrow function
- PR #876 Added missing `<type_traits>` include
- PR #889 Deleted test_rmm.py which has now moved to RMM repo
- PR #866 Merge v0.5.1 numpy ABI hotfix into 0.6
- PR #917 value_counts return int type on empty columns
- PR #611 Renamed `gdf_reduce_optimal_output_size()` -> `gdf_reduction_get_intermediate_output_size()`
- PR #923 fix index for negative slicing for cudf dataframe and series
- PR #927 CSV Reader: Fix category GDF_CATEGORY hashes not being computed properly
- PR #921 CSV Reader: Fix parsing errors with delim_whitespace, quotations in the header row, unnamed columns
- PR #933 Fix handling objects of all nulls in series creation
- PR #940 CSV Reader: Fix an issue where the last data row is missing when using byte_range
- PR #945 CSV Reader: Fix incorrect datetime64 when milliseconds or space separator are used
- PR #959 Groupby: Problem with column name lookup
- PR #950 Converting dataframe/recarry with non-contiguous arrays
- PR #963 CSV Reader: Fix another issue with missing data rows when using byte_range
- PR #999 Fix 0 sized kernel launches and empty sort_index exception
- PR #993 Fix dtype in selecting 0 rows from objects
- PR #1009 Fix performance regression in `to_pandas` method on DataFrame
- PR #1008 Remove custom dask communication approach
- PR #1001 CSV Reader: Fix a memory access error when reading a large (>2GB) file with date columns
- PR #1019 Binary Ops: Fix error when one input column has null mask but other doesn't
- PR #1014 CSV Reader: Fix false positives in bool value detection
- PR #1034 CSV Reader: Fix parsing floating point precision and leading zero exponents
- PR #1044 CSV Reader: Fix a segfault when byte range aligns with a page
- PR #1058 Added support for `DataFrame.loc[scalar]`
- PR #1060 Fix column creation with all valid nan values
- PR #1073 CSV Reader: Fix an issue where a column name includes the return character
- PR #1090 Updating Doxygen Comments
- PR #1080 Fix dtypes returned from loc / iloc because of lists
- PR #1102 CSV Reader: Minor fixes and memory usage improvements
- PR #1174: Fix release script typo
- PR #1137 Add prebuild script for CI
- PR #1118 Enhanced the `DataFrame.from_records()` feature
- PR #1129 Fix join performance with index parameter from using numpy array
- PR #1145 Issue with .agg call on multi-column dataframes
- PR #908 Some testing code cleanup
- PR #1167 Fix issue with null_count not being set after inplace fillna()
- PR #1184 Fix iloc performance regression
- PR #1185 Support left_on/right_on and also on=str in merge
- PR #1200 Fix allocating bitmasks with numba instead of rmm in allocate_mask function
- PR #1213 Fix bug with csv reader requesting subset of columns using wrong datatype
- PR #1223 gpuCI: Fix label on rapidsai channel on gpu build scripts
- PR #1242 Add explicit Thrust exec policy to fix NVCATEGORY_TEST segfault on some platforms
- PR #1246 Fix categorical tests that failed due to bad implicit type conversion
- PR #1255 Fix overwriting conda package main label uploads
- PR #1259 Add dlpack includes to pip build


# cuDF 0.5.1 (05 Feb 2019)

## Bug Fixes

- PR #842 Avoid using numpy via cimport to prevent ABI issues in Cython compilation


# cuDF 0.5.0 (28 Jan 2019)

## New Features

- PR #722 Add bzip2 decompression support to `read_csv()`
- PR #693 add ZLIB-based GZIP/ZIP support to `read_csv_strings()`
- PR #411 added null support to gdf_order_by (new API) and cudf_table::sort
- PR #525 Added GitHub Issue templates for bugs, documentation, new features, and questions
- PR #501 CSV Reader: Add support for user-specified decimal point and thousands separator to read_csv_strings()
- PR #455 CSV Reader: Add support for user-specified decimal point and thousands separator to read_csv()
- PR #439 add `DataFrame.drop` method similar to pandas
- PR #356 add `DataFrame.transpose` method and `DataFrame.T` property similar to pandas
- PR #505 CSV Reader: Add support for user-specified boolean values
- PR #350 Implemented Series replace function
- PR #490 Added print_env.sh script to gather relevant environment details when reporting cuDF issues
- PR #474 add ZLIB-based GZIP/ZIP support to `read_csv()`
- PR #547 Added melt similar to `pandas.melt()`
- PR #491 Add CI test script to check for updates to CHANGELOG.md in PRs
- PR #550 Add CI test script to check for style issues in PRs
- PR #558 Add CI scripts for cpu-based conda and gpu-based test builds
- PR #524 Add Boolean Indexing
- PR #564 Update python `sort_values` method to use updated libcudf `gdf_order_by` API
- PR #509 CSV Reader: Input CSV file can now be passed in as a text or a binary buffer
- PR #607 Add `__iter__` and iteritems to DataFrame class
- PR #643 added a new api gdf_replace_nulls that allows a user to replace nulls in a column

## Improvements

- PR #426 Removed sort-based groupby and refactored existing groupby APIs. Also improves C++/CUDA compile time.
- PR #461 Add `CUDF_HOME` variable in README.md to replace relative pathing.
- PR #472 RMM: Created centralized rmm::device_vector alias and rmm::exec_policy
- PR #500 Improved the concurrent hash map class to support partitioned (multi-pass) hash table building.
- PR #454 Improve CSV reader docs and examples
- PR #465 Added templated C++ API for RMM to avoid explicit cast to `void**`
- PR #513 `.gitignore` tweaks
- PR #521 Add `assert_eq` function for testing
- PR #502 Simplify Dockerfile for local dev, eliminate old conda/pip envs
- PR #549 Adds `-rdynamic` compiler flag to nvcc for Debug builds
- PR #472 RMM: Created centralized rmm::device_vector alias and rmm::exec_policy
- PR #577 Added external C++ API for scatter/gather functions
- PR #500 Improved the concurrent hash map class to support partitioned (multi-pass) hash table building
- PR #583 Updated `gdf_size_type` to `int`
- PR #500 Improved the concurrent hash map class to support partitioned (multi-pass) hash table building
- PR #617 Added .dockerignore file. Prevents adding stale cmake cache files to the docker container
- PR #658 Reduced `JOIN_TEST` time by isolating overflow test of hash table size computation
- PR #664 Added Debuging instructions to README
- PR #651 Remove noqa marks in `__init__.py` files
- PR #671 CSV Reader: uncompressed buffer input can be parsed without explicitly specifying compression as None
- PR #684 Make RMM a submodule
- PR #718 Ensure sum, product, min, max methods pandas compatibility on empty datasets
- PR #720 Refactored Index classes to make them more Pandas-like, added CategoricalIndex
- PR #749 Improve to_arrow and from_arrow Pandas compatibility
- PR #766 Remove TravisCI references, remove unused variables from CMake, fix ARROW_VERSION in Cmake
- PR #773 Add build-args back to Dockerfile and handle dependencies based on environment yml file
- PR #781 Move thirdparty submodules to root and symlink in /cpp
- PR #843 Fix broken cudf/python API examples, add new methods to the API index

## Bug Fixes

- PR #569 CSV Reader: Fix days being off-by-one when parsing some dates
- PR #531 CSV Reader: Fix incorrect parsing of quoted numbers
- PR #465 Added templated C++ API for RMM to avoid explicit cast to `void**`
- PR #473 Added missing <random> include
- PR #478 CSV Reader: Add api support for auto column detection, header, mangle_dupe_cols, usecols
- PR #495 Updated README to correct where cffi pytest should be executed
- PR #501 Fix the intermittent segfault caused by the `thousands` and `compression` parameters in the csv reader
- PR #502 Simplify Dockerfile for local dev, eliminate old conda/pip envs
- PR #512 fix bug for `on` parameter in `DataFrame.merge` to allow for None or single column name
- PR #511 Updated python/cudf/bindings/join.pyx to fix cudf merge printing out dtypes
- PR #513 `.gitignore` tweaks
- PR #521 Add `assert_eq` function for testing
- PR #537 Fix CMAKE_CUDA_STANDARD_REQURIED typo in CMakeLists.txt
- PR #447 Fix silent failure in initializing DataFrame from generator
- PR #545 Temporarily disable csv reader thousands test to prevent segfault (test re-enabled in PR #501)
- PR #559 Fix Assertion error while using `applymap` to change the output dtype
- PR #575 Update `print_env.sh` script to better handle missing commands
- PR #612 Prevent an exception from occuring with true division on integer series.
- PR #630 Fix deprecation warning for `pd.core.common.is_categorical_dtype`
- PR #622 Fix Series.append() behaviour when appending values with different numeric dtype
- PR #603 Fix error while creating an empty column using None.
- PR #673 Fix array of strings not being caught in from_pandas
- PR #644 Fix return type and column support of dataframe.quantile()
- PR #634 Fix create `DataFrame.from_pandas()` with numeric column names
- PR #654 Add resolution check for GDF_TIMESTAMP in Join
- PR #648 Enforce one-to-one copy required when using `numba>=0.42.0`
- PR #645 Fix cmake build type handling not setting debug options when CMAKE_BUILD_TYPE=="Debug"
- PR #669 Fix GIL deadlock when launching multiple python threads that make Cython calls
- PR #665 Reworked the hash map to add a way to report the destination partition for a key
- PR #670 CMAKE: Fix env include path taking precedence over libcudf source headers
- PR #674 Check for gdf supported column types
- PR #677 Fix 'gdf_csv_test_Dates' gtest failure due to missing nrows parameter
- PR #604 Fix the parsing errors while reading a csv file using `sep` instead of `delimiter`.
- PR #686 Fix converting nulls to NaT values when converting Series to Pandas/Numpy
- PR #689 CSV Reader: Fix behavior with skiprows+header to match pandas implementation
- PR #691 Fixes Join on empty input DFs
- PR #706 CSV Reader: Fix broken dtype inference when whitespace is in data
- PR #717 CSV reader: fix behavior when parsing a csv file with no data rows
- PR #724 CSV Reader: fix build issue due to parameter type mismatch in a std::max call
- PR #734 Prevents reading undefined memory in gpu_expand_mask_bits numba kernel
- PR #747 CSV Reader: fix an issue where CUDA allocations fail with some large input files
- PR #750 Fix race condition for handling NVStrings in CMake
- PR #719 Fix merge column ordering
- PR #770 Fix issue where RMM submodule pointed to wrong branch and pin other to correct branches
- PR #778 Fix hard coded ABI off setting
- PR #784 Update RMM submodule commit-ish and pip paths
- PR #794 Update `rmm::exec_policy` usage to fix segmentation faults when used as temprory allocator.
- PR #800 Point git submodules to branches of forks instead of exact commits


# cuDF 0.4.0 (05 Dec 2018)

## New Features

- PR #398 add pandas-compatible `DataFrame.shape()` and `Series.shape()`
- PR #394 New documentation feature "10 Minutes to cuDF"
- PR #361 CSV Reader: Add support for strings with delimiters

## Improvements

 - PR #436 Improvements for type_dispatcher and wrapper structs
 - PR #429 Add CHANGELOG.md (this file)
 - PR #266 use faster CUDA-accelerated DataFrame column/Series concatenation.
 - PR #379 new C++ `type_dispatcher` reduces code complexity in supporting many data types.
 - PR #349 Improve performance for creating columns from memoryview objects
 - PR #445 Update reductions to use type_dispatcher. Adds integer types support to sum_of_squares.
 - PR #448 Improve installation instructions in README.md
 - PR #456 Change default CMake build to Release, and added option for disabling compilation of tests

## Bug Fixes

 - PR #444 Fix csv_test CUDA too many resources requested fail.
 - PR #396 added missing output buffer in validity tests for groupbys.
 - PR #408 Dockerfile updates for source reorganization
 - PR #437 Add cffi to Dockerfile conda env, fixes "cannot import name 'librmm'"
 - PR #417 Fix `map_test` failure with CUDA 10
 - PR #414 Fix CMake installation include file paths
 - PR #418 Properly cast string dtypes to programmatic dtypes when instantiating columns
 - PR #427 Fix and tests for Concatenation illegal memory access with nulls


# cuDF 0.3.0 (23 Nov 2018)

## New Features

 - PR #336 CSV Reader string support

## Improvements

 - PR #354 source code refactored for better organization. CMake build system overhaul. Beginning of transition to Cython bindings.
 - PR #290 Add support for typecasting to/from datetime dtype
 - PR #323 Add handling pyarrow boolean arrays in input/out, add tests
 - PR #325 GDF_VALIDITY_UNSUPPORTED now returned for algorithms that don't support non-empty valid bitmasks
 - PR #381 Faster InputTooLarge Join test completes in ms rather than minutes.
 - PR #373 .gitignore improvements
 - PR #367 Doc cleanup & examples for DataFrame methods
 - PR #333 Add Rapids Memory Manager documentation
 - PR #321 Rapids Memory Manager adds file/line location logging and convenience macros
 - PR #334 Implement DataFrame `__copy__` and `__deepcopy__`
 - PR #271 Add NVTX ranges to pygdf
 - PR #311 Document system requirements for conda install

## Bug Fixes

 - PR #337 Retain index on `scale()` function
 - PR #344 Fix test failure due to PyArrow 0.11 Boolean handling
 - PR #364 Remove noexcept from managed_allocator;  CMakeLists fix for NVstrings
 - PR #357 Fix bug that made all series be considered booleans for indexing
 - PR #351 replace conda env configuration for developers
 - PRs #346 #360 Fix CSV reading of negative numbers
 - PR #342 Fix CMake to use conda-installed nvstrings
 - PR #341 Preserve categorical dtype after groupby aggregations
 - PR #315 ReadTheDocs build update to fix missing libcuda.so
 - PR #320 FIX out-of-bounds access error in reductions.cu
 - PR #319 Fix out-of-bounds memory access in libcudf count_valid_bits
 - PR #303 Fix printing empty dataframe


# cuDF 0.2.0 and cuDF 0.1.0

These were initial releases of cuDF based on previously separate pyGDF and libGDF libraries.<|MERGE_RESOLUTION|>--- conflicted
+++ resolved
@@ -104,11 +104,8 @@
 - PR #2818 Fix java join API to use new C++ join API
 - PR #2841 Fix nvstrings.slice and slice_from for range (0,0)
 - PR #2837 Fix join benchmark
-<<<<<<< HEAD
 - PR #2809 Add hash_df and group_split dispatch functions for dask
-=======
 - PR #2851 Deleted existing dask-cudf/record.txt
->>>>>>> c6883507
 
 
 # cuDF 0.9.0 (21 Aug 2019)
