# cuDF 0.7.0 (Date TBD)

## New Features

- PR #1194 Implement overloads for CUDA atomic operations
- PR #1292 Implemented Bitwise binary ops AND, OR, XOR (&, |, ^)
- PR #1235 Add GPU-accelerated Parquet Reader
- PR #1335 Added local_dict arg in `DataFrame.query()`.
- PR #1282 Add Series and DataFrame.describe()
- PR #1381 Add DataFrame._get_numeric_data
- PR #1396 Add DataFrame.drop method
- PR #1413 Add DataFrame.melt method
- PR #1412 Add DataFrame.pop()
<<<<<<< HEAD
- PR #1441 Add Series level cumulative ops (cumsum, cummin, cummax, cumprod)
=======
- PR #1440 Add DatetimeColumn.min(), DatetimeColumn.max()
>>>>>>> c1ac4d5c

## Improvements

- PR #1404 Parquet reader page data decoding speedup
- PR #1076 Use `type_dispatcher` in join, quantiles, filter, segmented sort, radix sort and hash_groupby
- PR #1202 Simplify README.md
- PR #1149 CSV Reader: Change convertStrToValue() functions to `__device__` only
- PR #1238 Improve performance of the CUDA trie used in the CSV reader
- PR #1278 Update CONTRIBUTING for new conda environment yml naming conventions
- PR #1163 Refactored UnaryOps. Reduced API to two functions: `gdf_unary_math` and `gdf_cast`. Added `abs`, `-`, and `~` ops. Changed bindings to Cython
- PR #1284 Update docs version
- PR #1287 add exclude argument to cudf.select_dtype function
- PR #1286 Refactor some of the CSV Reader kernels into generic utility functions
- PR #1291 fillna in `Series.to_gpu_array()` and `Series.to_array()` can accept the scalar too now.
- PR #1005 generic `reduction` and `scan` support
- PR #1349 Replace modernGPU sort join with thrust.
- PR #1363 Add a dataframe.mean(...) that raises NotImplementedError to satisfy `dask.dataframe.utils.is_dataframe_like`
- PR #1319 CSV Reader: Use column wrapper for gdf_column output alloc/dealloc
- PR #1376 Change series quantile default to linear
- PR #1391 Tidy up bit-resolution-operation and bitmask class code
- PR #1397 Add a utility function for producing an overflow-safe kernel launch grid configuratio.

## Bug Fixes

- PR #1233 Fix dtypes issue while adding the column to `str` dataframe.
- PR #1254 CSV Reader: fix data type detection for floating-point numbers in scientific notation
- PR #1289 Fix looping over each value instead of each category in concatenation
- PR #1293 Fix Inaccurate error message in join.pyx
- PR #1308 Add atomicCAS overload for `int8_t`, `int16_t`
- PR #1317 Fix catch polymorphic exception by reference in ipc.cu
- PR #1325 Fix dtype of null bitmasks to int8
- PR #1326 Update build documentation to use -DCMAKE_CXX11_ABI=ON
- PR #1334 Add "na_position" argument to CategoricalColumn sort_by_values
- PR #1321 Fix out of bounds warning when checking Bzip2 header
- PR #1359 Add atomicAnd/Or/Xor for integers
- PR #1354 Fix `fillna()` behaviour when replacing values with different dtypes
- PR #1347 Fixed core dump issue while passing dict_dtypes without column names in `cudf.read_csv()`
- PR #1379 Fixed build failure caused due to error: 'col_dtype' may be used uninitialized
- PR #1392 Update cudf Dockerfile and package_versions.sh
- PR #1385 Added INT8 type to `_schema_to_dtype` for use in GpuArrowReader
- PR #1393 Fixed a bug in `gdf_count_nonzero_mask()` for the case of 0 bits to count
- PR #1395 Update CONTRIBUTING to use the environment variable CUDF_HOME
- PR #1421 Fix remove creation of series multiple times during `add_column()`
- PR #1405 CSV Reader: Fix memory leaks on read_csv() failure
- PR #1328 Fix CategoricalColumn to_arrow() null mask
- PR #1432 Update NVStrings to 0.7.* to coincide with 0.7 development


# cuDF 0.6.0 (Date TBD)

## New Features

- PR #760 Raise `FileNotFoundError` instead of `GDF_FILE_ERROR` in `read_csv` if the file does not exist
- PR #539 Add Python bindings for replace function
- PR #823 Add Doxygen configuration to enable building HTML documentation for libcudf C/C++ API
- PR #807 CSV Reader: Add byte_range parameter to specify the range in the input file to be read
- PR #857 Add Tail method for Series/DataFrame and update Head method to use iloc
- PR #858 Add series feature hashing support
- PR #871 CSV Reader: Add support for NA values, including user specified strings
- PR #893 Adds PyArrow based parquet readers / writers to Python, fix category dtype handling, fix arrow ingest buffer size issues
- PR #867 CSV Reader: Add support for ignoring blank lines and comment lines
- PR #887 Add Series digitize method
- PR #895 Add Series groupby
- PR #898 Add DataFrame.groupby(level=0) support
- PR #920 Add feather, JSON, HDF5 readers / writers from PyArrow / Pandas
- PR #888 CSV Reader: Add prefix parameter for column names, used when parsing without a header
- PR #913 Add DLPack support: convert between cuDF DataFrame and DLTensor
- PR #939 Add ORC reader from PyArrow
- PR #918 Add Series.groupby(level=0) support
- PR #906 Add binary and comparison ops to DataFrame
- PR #958 Support unary and binary ops on indexes
- PR #964 Add `rename` method to `DataFrame`, `Series`, and `Index`
- PR #985 Add `Series.to_frame` method
- PR #985 Add `drop=` keyword to reset_index method
- PR #994 Remove references to pygdf
- PR #990 Add external series groupby support
- PR #988 Add top-level merge function to cuDF
- PR #992 Add comparison binaryops to DateTime columns
- PR #996 Replace relative path imports with absolute paths in tests
- PR #995 CSV Reader: Add index_col parameter to specify the column name or index to be used as row labels
- PR #1004 Add `from_gpu_matrix` method to DataFrame
- PR #997 Add property index setter
- PR #1007 Replace relative path imports with absolute paths in cudf
- PR #1013 select columns with df.columns
- PR #1016 Rename Series.unique_count() to nunique() to match pandas API
- PR #947 Prefixsum to handle nulls and float types
- PR #1029 Remove rest of relative path imports
- PR #1021 Add filtered selection with assignment for Dataframes
- PR #872 Adding NVCategory support to cudf apis
- PR #1052 Add left/right_index and left/right_on keywords to merge
- PR #1091 Add `indicator=` and `suffixes=` keywords to merge
- PR #1107 Add unsupported keywords to Series.fillna
- PR #1032 Add string support to cuDF python
- PR #1136 Removed `gdf_concat`
- PR #1153 Added function for getting the padded allocation size for valid bitmask
- PR #1148 Add cudf.sqrt for dataframes and Series
- PR #1159 Add Python bindings for libcudf dlpack functions
- PR #1155 Add __array_ufunc__ for DataFrame and Series for sqrt
- PR #1168 to_frame for series accepts a name argument

## Improvements

- PR #1218 Add dask-cudf page to API docs
- PR #892 Add support for heterogeneous types in binary ops with JIT
- PR #730 Improve performance of `gdf_table` constructor
- PR #561 Add Doxygen style comments to Join CUDA functions
- PR #813 unified libcudf API functions by replacing gpu_ with gdf_
- PR #822 Add support for `__cuda_array_interface__` for ingest
- PR #756 Consolidate common helper functions from unordered map and multimap
- PR #753 Improve performance of groupby sum and average, especially for cases with few groups.
- PR #836 Add ingest support for arrow chunked arrays in Column, Series, DataFrame creation
- PR #763 Format doxygen comments for csv_read_arg struct
- PR #532 CSV Reader: Use type dispatcher instead of switch block
- PR #694 Unit test utilities improvements
- PR #878 Add better indexing to Groupby
- PR #554 Add `empty` method and `is_monotonic` attribute to `Index`
- PR #1040 Fixed up Doxygen comment tags
- PR #909 CSV Reader: Avoid host->device->host copy for header row data
- PR #916 Improved unit testing and error checking for `gdf_column_concat`
- PR #941 Replace `numpy` call in `Series.hash_encode` with `numba`
- PR #942 Added increment/decrement operators for wrapper types
- PR #943 Updated `count_nonzero_mask` to return `num_rows` when the mask is null
- PR #952 Added trait to map C++ type to `gdf_dtype`
- PR #966 Updated RMM submodule.
- PR #998 Add IO reader/writer modules to API docs, fix for missing cudf.Series docs
- PR #1017 concatenate along columns for Series and DataFrames
- PR #1002 Support indexing a dataframe with another boolean dataframe
- PR #1018 Better concatenation for Series and Dataframes
- PR #1036 Use Numpydoc style docstrings
- PR #1047 Adding gdf_dtype_extra_info to gdf_column_view_augmented
- PR #1054 Added default ctor to SerialTrieNode to overcome Thrust issue in CentOS7 + CUDA10
- PR #1024 CSV Reader: Add support for hexadecimal integers in integral-type columns
- PR #1033 Update `fillna()` to use libcudf function `gdf_replace_nulls`
- PR #1066 Added inplace assignment for columns and select_dtypes for dataframes
- PR #1026 CSV Reader: Change the meaning and type of the quoting parameter to match Pandas
- PR #1100 Adds `CUDF_EXPECTS` error-checking macro
- PR #1092 Fix select_dtype docstring
- PR #1111 Added cudf::table
- PR #1108 Sorting for datetime columns
- PR #1120 Return a `Series` (not a `Column`) from `Series.cat.set_categories()`
- PR #1128 CSV Reader: The last data row does not need to be line terminated
- PR #1183 Bump Arrow version to 0.12.1
- PR #1208 Default to CXX11_ABI=ON
- PR #1252 Fix NVStrings dependencies for cuda 9.2 and 10.0

## Bug Fixes

- PR #821 Fix flake8 issues revealed by flake8 update
- PR #808 Resolved renamed `d_columns_valids` variable name
- PR #820 CSV Reader: fix the issue where reader adds additional rows when file uses \r\n as a line terminator
- PR #780 CSV Reader: Fix scientific notation parsing and null values for empty quotes
- PR #815 CSV Reader: Fix data parsing when tabs are present in the input CSV file
- PR #850 Fix bug where left joins where the left df has 0 rows causes a crash
- PR #861 Fix memory leak by preserving the boolean mask index
- PR #875 Handle unnamed indexes in to/from arrow functions
- PR #877 Fix ingest of 1 row arrow tables in from arrow function
- PR #876 Added missing `<type_traits>` include
- PR #889 Deleted test_rmm.py which has now moved to RMM repo
- PR #866 Merge v0.5.1 numpy ABI hotfix into 0.6
- PR #917 value_counts return int type on empty columns
- PR #611 Renamed `gdf_reduce_optimal_output_size()` -> `gdf_reduction_get_intermediate_output_size()`
- PR #923 fix index for negative slicing for cudf dataframe and series
- PR #927 CSV Reader: Fix category GDF_CATEGORY hashes not being computed properly
- PR #921 CSV Reader: Fix parsing errors with delim_whitespace, quotations in the header row, unnamed columns
- PR #933 Fix handling objects of all nulls in series creation
- PR #940 CSV Reader: Fix an issue where the last data row is missing when using byte_range
- PR #945 CSV Reader: Fix incorrect datetime64 when milliseconds or space separator are used
- PR #959 Groupby: Problem with column name lookup
- PR #950 Converting dataframe/recarry with non-contiguous arrays
- PR #963 CSV Reader: Fix another issue with missing data rows when using byte_range
- PR #999 Fix 0 sized kernel launches and empty sort_index exception
- PR #993 Fix dtype in selecting 0 rows from objects
- PR #1009 Fix performance regression in `to_pandas` method on DataFrame
- PR #1008 Remove custom dask communication approach
- PR #1001 CSV Reader: Fix a memory access error when reading a large (>2GB) file with date columns
- PR #1019 Binary Ops: Fix error when one input column has null mask but other doesn't
- PR #1014 CSV Reader: Fix false positives in bool value detection
- PR #1034 CSV Reader: Fix parsing floating point precision and leading zero exponents
- PR #1044 CSV Reader: Fix a segfault when byte range aligns with a page
- PR #1058 Added support for `DataFrame.loc[scalar]`
- PR #1060 Fix column creation with all valid nan values
- PR #1073 CSV Reader: Fix an issue where a column name includes the return character
- PR #1090 Updating Doxygen Comments
- PR #1080 Fix dtypes returned from loc / iloc because of lists
- PR #1102 CSV Reader: Minor fixes and memory usage improvements
- PR #1174: Fix release script typo
- PR #1137 Add prebuild script for CI
- PR #1118 Enhanced the `DataFrame.from_records()` feature
- PR #1129 Fix join performance with index parameter from using numpy array
- PR #1145 Issue with .agg call on multi-column dataframes
- PR #908 Some testing code cleanup
- PR #1167 Fix issue with null_count not being set after inplace fillna()
- PR #1184 Fix iloc performance regression
- PR #1185 Support left_on/right_on and also on=str in merge
- PR #1200 Fix allocating bitmasks with numba instead of rmm in allocate_mask function
- PR #1213 Fix bug with csv reader requesting subset of columns using wrong datatype
- PR #1223 gpuCI: Fix label on rapidsai channel on gpu build scripts
- PR #1242 Add explicit Thrust exec policy to fix NVCATEGORY_TEST segfault on some platforms
- PR #1246 Fix categorical tests that failed due to bad implicit type conversion
- PR #1255 Fix overwriting conda package main label uploads
- PR #1259 Add dlpack includes to pip build


# cuDF 0.5.1 (05 Feb 2019)

## Bug Fixes

- PR #842 Avoid using numpy via cimport to prevent ABI issues in Cython compilation


# cuDF 0.5.0 (28 Jan 2019)

## New Features

- PR #722 Add bzip2 decompression support to `read_csv()`
- PR #693 add ZLIB-based GZIP/ZIP support to `read_csv_strings()`
- PR #411 added null support to gdf_order_by (new API) and cudf_table::sort
- PR #525 Added GitHub Issue templates for bugs, documentation, new features, and questions
- PR #501 CSV Reader: Add support for user-specified decimal point and thousands separator to read_csv_strings()
- PR #455 CSV Reader: Add support for user-specified decimal point and thousands separator to read_csv()
- PR #439 add `DataFrame.drop` method similar to pandas
- PR #356 add `DataFrame.transpose` method and `DataFrame.T` property similar to pandas
- PR #505 CSV Reader: Add support for user-specified boolean values
- PR #350 Implemented Series replace function
- PR #490 Added print_env.sh script to gather relevant environment details when reporting cuDF issues
- PR #474 add ZLIB-based GZIP/ZIP support to `read_csv()`
- PR #547 Added melt similar to `pandas.melt()`
- PR #491 Add CI test script to check for updates to CHANGELOG.md in PRs
- PR #550 Add CI test script to check for style issues in PRs
- PR #558 Add CI scripts for cpu-based conda and gpu-based test builds
- PR #524 Add Boolean Indexing
- PR #564 Update python `sort_values` method to use updated libcudf `gdf_order_by` API
- PR #509 CSV Reader: Input CSV file can now be passed in as a text or a binary buffer
- PR #607 Add `__iter__` and iteritems to DataFrame class
- PR #643 added a new api gdf_replace_nulls that allows a user to replace nulls in a column

## Improvements

- PR #426 Removed sort-based groupby and refactored existing groupby APIs. Also improves C++/CUDA compile time.
- PR #461 Add `CUDF_HOME` variable in README.md to replace relative pathing.
- PR #472 RMM: Created centralized rmm::device_vector alias and rmm::exec_policy
- PR #500 Improved the concurrent hash map class to support partitioned (multi-pass) hash table building.
- PR #454 Improve CSV reader docs and examples
- PR #465 Added templated C++ API for RMM to avoid explicit cast to `void**`
- PR #513 `.gitignore` tweaks
- PR #521 Add `assert_eq` function for testing
- PR #502 Simplify Dockerfile for local dev, eliminate old conda/pip envs
- PR #549 Adds `-rdynamic` compiler flag to nvcc for Debug builds
- PR #472 RMM: Created centralized rmm::device_vector alias and rmm::exec_policy
- PR #577 Added external C++ API for scatter/gather functions
- PR #500 Improved the concurrent hash map class to support partitioned (multi-pass) hash table building
- PR #583 Updated `gdf_size_type` to `int`
- PR #500 Improved the concurrent hash map class to support partitioned (multi-pass) hash table building
- PR #617 Added .dockerignore file. Prevents adding stale cmake cache files to the docker container
- PR #658 Reduced `JOIN_TEST` time by isolating overflow test of hash table size computation
- PR #664 Added Debuging instructions to README
- PR #651 Remove noqa marks in `__init__.py` files
- PR #671 CSV Reader: uncompressed buffer input can be parsed without explicitly specifying compression as None
- PR #684 Make RMM a submodule
- PR #718 Ensure sum, product, min, max methods pandas compatibility on empty datasets
- PR #720 Refactored Index classes to make them more Pandas-like, added CategoricalIndex
- PR #749 Improve to_arrow and from_arrow Pandas compatibility
- PR #766 Remove TravisCI references, remove unused variables from CMake, fix ARROW_VERSION in Cmake
- PR #773 Add build-args back to Dockerfile and handle dependencies based on environment yml file
- PR #781 Move thirdparty submodules to root and symlink in /cpp
- PR #843 Fix broken cudf/python API examples, add new methods to the API index

## Bug Fixes

- PR #569 CSV Reader: Fix days being off-by-one when parsing some dates
- PR #531 CSV Reader: Fix incorrect parsing of quoted numbers
- PR #465 Added templated C++ API for RMM to avoid explicit cast to `void**`
- PR #473 Added missing <random> include
- PR #478 CSV Reader: Add api support for auto column detection, header, mangle_dupe_cols, usecols
- PR #495 Updated README to correct where cffi pytest should be executed
- PR #501 Fix the intermittent segfault caused by the `thousands` and `compression` parameters in the csv reader
- PR #502 Simplify Dockerfile for local dev, eliminate old conda/pip envs
- PR #512 fix bug for `on` parameter in `DataFrame.merge` to allow for None or single column name
- PR #511 Updated python/cudf/bindings/join.pyx to fix cudf merge printing out dtypes
- PR #513 `.gitignore` tweaks
- PR #521 Add `assert_eq` function for testing
- PR #537 Fix CMAKE_CUDA_STANDARD_REQURIED typo in CMakeLists.txt
- PR #447 Fix silent failure in initializing DataFrame from generator
- PR #545 Temporarily disable csv reader thousands test to prevent segfault (test re-enabled in PR #501)
- PR #559 Fix Assertion error while using `applymap` to change the output dtype
- PR #575 Update `print_env.sh` script to better handle missing commands
- PR #612 Prevent an exception from occuring with true division on integer series.
- PR #630 Fix deprecation warning for `pd.core.common.is_categorical_dtype`
- PR #622 Fix Series.append() behaviour when appending values with different numeric dtype
- PR #603 Fix error while creating an empty column using None.
- PR #673 Fix array of strings not being caught in from_pandas
- PR #644 Fix return type and column support of dataframe.quantile()
- PR #634 Fix create `DataFrame.from_pandas()` with numeric column names
- PR #654 Add resolution check for GDF_TIMESTAMP in Join
- PR #648 Enforce one-to-one copy required when using `numba>=0.42.0`
- PR #645 Fix cmake build type handling not setting debug options when CMAKE_BUILD_TYPE=="Debug"
- PR #669 Fix GIL deadlock when launching multiple python threads that make Cython calls
- PR #665 Reworked the hash map to add a way to report the destination partition for a key
- PR #670 CMAKE: Fix env include path taking precedence over libcudf source headers
- PR #674 Check for gdf supported column types
- PR #677 Fix 'gdf_csv_test_Dates' gtest failure due to missing nrows parameter
- PR #604 Fix the parsing errors while reading a csv file using `sep` instead of `delimiter`.
- PR #686 Fix converting nulls to NaT values when converting Series to Pandas/Numpy
- PR #689 CSV Reader: Fix behavior with skiprows+header to match pandas implementation
- PR #691 Fixes Join on empty input DFs
- PR #706 CSV Reader: Fix broken dtype inference when whitespace is in data
- PR #717 CSV reader: fix behavior when parsing a csv file with no data rows
- PR #724 CSV Reader: fix build issue due to parameter type mismatch in a std::max call
- PR #734 Prevents reading undefined memory in gpu_expand_mask_bits numba kernel
- PR #747 CSV Reader: fix an issue where CUDA allocations fail with some large input files
- PR #750 Fix race condition for handling NVStrings in CMake
- PR #719 Fix merge column ordering
- PR #770 Fix issue where RMM submodule pointed to wrong branch and pin other to correct branches
- PR #778 Fix hard coded ABI off setting
- PR #784 Update RMM submodule commit-ish and pip paths
- PR #794 Update `rmm::exec_policy` usage to fix segmentation faults when used as temprory allocator.
- PR #800 Point git submodules to branches of forks instead of exact commits


# cuDF 0.4.0 (05 Dec 2018)

## New Features

- PR #398 add pandas-compatible `DataFrame.shape()` and `Series.shape()`
- PR #394 New documentation feature "10 Minutes to cuDF"
- PR #361 CSV Reader: Add support for strings with delimiters

## Improvements

 - PR #436 Improvements for type_dispatcher and wrapper structs
 - PR #429 Add CHANGELOG.md (this file)
 - PR #266 use faster CUDA-accelerated DataFrame column/Series concatenation.
 - PR #379 new C++ `type_dispatcher` reduces code complexity in supporting many data types.
 - PR #349 Improve performance for creating columns from memoryview objects
 - PR #445 Update reductions to use type_dispatcher. Adds integer types support to sum_of_squares.
 - PR #448 Improve installation instructions in README.md
 - PR #456 Change default CMake build to Release, and added option for disabling compilation of tests

## Bug Fixes

 - PR #444 Fix csv_test CUDA too many resources requested fail.
 - PR #396 added missing output buffer in validity tests for groupbys.
 - PR #408 Dockerfile updates for source reorganization
 - PR #437 Add cffi to Dockerfile conda env, fixes "cannot import name 'librmm'"
 - PR #417 Fix `map_test` failure with CUDA 10
 - PR #414 Fix CMake installation include file paths
 - PR #418 Properly cast string dtypes to programmatic dtypes when instantiating columns
 - PR #427 Fix and tests for Concatenation illegal memory access with nulls


# cuDF 0.3.0 (23 Nov 2018)

## New Features

 - PR #336 CSV Reader string support

## Improvements

 - PR #354 source code refactored for better organization. CMake build system overhaul. Beginning of transition to Cython bindings.
 - PR #290 Add support for typecasting to/from datetime dtype
 - PR #323 Add handling pyarrow boolean arrays in input/out, add tests
 - PR #325 GDF_VALIDITY_UNSUPPORTED now returned for algorithms that don't support non-empty valid bitmasks
 - PR #381 Faster InputTooLarge Join test completes in ms rather than minutes.
 - PR #373 .gitignore improvements
 - PR #367 Doc cleanup & examples for DataFrame methods
 - PR #333 Add Rapids Memory Manager documentation
 - PR #321 Rapids Memory Manager adds file/line location logging and convenience macros
 - PR #334 Implement DataFrame `__copy__` and `__deepcopy__`
 - PR #271 Add NVTX ranges to pygdf
 - PR #311 Document system requirements for conda install

## Bug Fixes

 - PR #337 Retain index on `scale()` function
 - PR #344 Fix test failure due to PyArrow 0.11 Boolean handling
 - PR #364 Remove noexcept from managed_allocator;  CMakeLists fix for NVstrings
 - PR #357 Fix bug that made all series be considered booleans for indexing
 - PR #351 replace conda env configuration for developers
 - PRs #346 #360 Fix CSV reading of negative numbers
 - PR #342 Fix CMake to use conda-installed nvstrings
 - PR #341 Preserve categorical dtype after groupby aggregations
 - PR #315 ReadTheDocs build update to fix missing libcuda.so
 - PR #320 FIX out-of-bounds access error in reductions.cu
 - PR #319 Fix out-of-bounds memory access in libcudf count_valid_bits
 - PR #303 Fix printing empty dataframe


# cuDF 0.2.0 and cuDF 0.1.0

These were initial releases of cuDF based on previously separate pyGDF and libGDF libraries.<|MERGE_RESOLUTION|>--- conflicted
+++ resolved
@@ -11,11 +11,8 @@
 - PR #1396 Add DataFrame.drop method
 - PR #1413 Add DataFrame.melt method
 - PR #1412 Add DataFrame.pop()
-<<<<<<< HEAD
 - PR #1441 Add Series level cumulative ops (cumsum, cummin, cummax, cumprod)
-=======
 - PR #1440 Add DatetimeColumn.min(), DatetimeColumn.max()
->>>>>>> c1ac4d5c
 
 ## Improvements
 
