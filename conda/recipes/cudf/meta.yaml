# Copyright (c) 2018-2024, NVIDIA CORPORATION.

{% set version = environ['RAPIDS_PACKAGE_VERSION'].lstrip('v') %}
{% set minor_version = version.split('.')[0] + '.' + version.split('.')[1] %}
{% set py_version = environ['CONDA_PY'] %}
{% set cuda_version = '.'.join(environ['RAPIDS_CUDA_VERSION'].split('.')[:2]) %}
{% set cuda_major = cuda_version.split('.')[0] %}
{% set date_string = environ['RAPIDS_DATE_STRING'] %}

package:
  name: cudf
  version: {{ version }}

source:
  path: ../../..

build:
  number: {{ GIT_DESCRIBE_NUMBER }}
  string: cuda{{ cuda_major }}_py{{ py_version }}_{{ date_string }}_{{ GIT_DESCRIBE_HASH }}_{{ GIT_DESCRIBE_NUMBER }}
  script_env:
    - AWS_ACCESS_KEY_ID
    - AWS_SECRET_ACCESS_KEY
    - AWS_SESSION_TOKEN
    - CMAKE_C_COMPILER_LAUNCHER
    - CMAKE_CUDA_COMPILER_LAUNCHER
    - CMAKE_CXX_COMPILER_LAUNCHER
    - CMAKE_GENERATOR
    - PARALLEL_LEVEL
    - SCCACHE_BUCKET
    - SCCACHE_IDLE_TIMEOUT
    - SCCACHE_REGION
    - SCCACHE_S3_KEY_PREFIX=cudf-aarch64 # [aarch64]
    - SCCACHE_S3_KEY_PREFIX=cudf-linux64 # [linux64]
    - SCCACHE_S3_USE_SSL
    - SCCACHE_S3_NO_CREDENTIALS
  ignore_run_exports:
    # libcudf's run_exports pinning is looser than we would like
    - libcudf
  ignore_run_exports_from:
    {% if cuda_major == "11" %}
    - {{ compiler('cuda11') }}
    {% else %}
    - {{ compiler('cuda') }}
    - cuda-cudart-dev
    - libcufile-dev  # [linux64]
    {% endif %}

requirements:
  build:
    - cmake {{ cmake_version }}
    - ninja
    - {{ compiler('c') }}
    - {{ compiler('cxx') }}
    {% if cuda_major == "11" %}
    - {{ compiler('cuda11') }} ={{ cuda_version }}
    {% else %}
    - {{ compiler('cuda') }}
    {% endif %}
    - cuda-version ={{ cuda_version }}
    - sysroot_{{ target_platform }} {{ sysroot_version }}
  host:
    - protobuf ==4.24.*
    - python
    - cython >=3.0.3
    - scikit-build-core >=0.7.0
    - setuptools
    - dlpack >=0.5,<0.6.0a0
    - pyarrow ==14.0.1.*
    - libcudf ={{ version }}
    - rmm ={{ minor_version }}
    {% if cuda_major == "11" %}
    - cudatoolkit
    {% else %}
    - cuda-cudart-dev
    - cuda-nvrtc
    - libcufile-dev  # [linux64]
    {% endif %}
    - cuda-version ={{ cuda_version }}
  run:
    - {{ pin_compatible('protobuf', min_pin='x.x', max_pin='x') }}
    - python
    - typing_extensions >=4.0.0
    - pandas >=2.0,<2.1.5dev0
    - cupy >=12.0.0
<<<<<<< HEAD
    # TODO: Pin to numba<0.58 until #14160 is resolved
    - numba >=0.57,<0.58
    - numpy >=1.21
=======
    - numba >=0.57
    # TODO: Pin to numpy<1.25 until cudf requires pandas 2
    - numpy >=1.21,<1.25
>>>>>>> ac438c45
    - {{ pin_compatible('pyarrow', max_pin='x') }}
    - libcudf ={{ version }}
    - {{ pin_compatible('rmm', max_pin='x.x') }}
    - fsspec >=0.6.0
    {% if cuda_major == "11" %}
    - cudatoolkit
    - ptxcompiler >=0.7.0
    - cubinlinker  # CUDA enhanced compatibility.
    - cuda-python >=11.7.1,<12.0a0
    {% else %}
    - cuda-cudart
    - libcufile  # [linux64]
    # Needed by Numba for CUDA support
    - cuda-nvcc-impl
    # TODO: Add nvjitlink here
    # xref: https://github.com/rapidsai/cudf/issues/12822
    - cuda-nvrtc
    - cuda-python >=12.0,<13.0a0
    - pynvjitlink
    {% endif %}
    - {{ pin_compatible('cuda-version', max_pin='x', min_pin='x') }}
    - nvtx >=0.2.1
    - packaging
    - cachetools
    - rich

test:
  requires:
    - cuda-version ={{ cuda_version }}
  imports:
    - cudf

about:
  home: https://rapids.ai/
  license: Apache-2.0
  license_family: APACHE
  license_file: LICENSE
  summary: cuDF GPU DataFrame core library<|MERGE_RESOLUTION|>--- conflicted
+++ resolved
@@ -82,15 +82,8 @@
     - typing_extensions >=4.0.0
     - pandas >=2.0,<2.1.5dev0
     - cupy >=12.0.0
-<<<<<<< HEAD
-    # TODO: Pin to numba<0.58 until #14160 is resolved
-    - numba >=0.57,<0.58
+    - numba >=0.57
     - numpy >=1.21
-=======
-    - numba >=0.57
-    # TODO: Pin to numpy<1.25 until cudf requires pandas 2
-    - numpy >=1.21,<1.25
->>>>>>> ac438c45
     - {{ pin_compatible('pyarrow', max_pin='x') }}
     - libcudf ={{ version }}
     - {{ pin_compatible('rmm', max_pin='x.x') }}
