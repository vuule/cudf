--- conflicted
+++ resolved
@@ -351,29 +351,6 @@
         -------
         New RangeIndex instance with same range
         """
-<<<<<<< HEAD
-=======
-        if dtype is not None:
-            # Do not remove until pandas 2.0 support is added.
-            warnings.warn(
-                "parameter dtype is deprecated and will be removed in a "
-                "future version. Use the astype method instead.",
-                FutureWarning,
-            )
-
-        if names is not None:
-            # Do not remove until pandas 2.0 support is added.
-            warnings.warn(
-                "parameter names is deprecated and will be removed in a "
-                "future version. Use the name parameter instead.",
-                FutureWarning,
-            )
-
-        dtype = self.dtype if dtype is None else dtype
-
-        if not np.issubdtype(dtype, np.signedinteger):
-            raise ValueError(f"Expected Signed Integer Type, Got {dtype}")
->>>>>>> 2aa0babd
 
         name = self.name if name is None else name
 
@@ -564,7 +541,6 @@
         )
 
     @_cudf_nvtx_annotate
-<<<<<<< HEAD
     def get_indexer(self, target, limit=None, method=None, tolerance=None):
         target_col = cudf.core.column.as_column(target)
         if method is not None or not isinstance(
@@ -574,18 +550,6 @@
             # Integer index.
             return self._as_int_index().get_indexer(
                 target=target, limit=limit, method=method, tolerance=tolerance
-=======
-    def get_loc(self, key, method=None, tolerance=None):
-        # We should not actually remove this code until we have implemented the
-        # get_indexers method as an alternative, see
-        # https://github.com/rapidsai/cudf/issues/12312
-        if method is not None:
-            # Do not remove until pandas 2.0 support is added.
-            warnings.warn(
-                f"Passing method to {self.__class__.__name__}.get_loc is "
-                "deprecated and will raise in a future version.",
-                FutureWarning,
->>>>>>> 2aa0babd
             )
 
         if self.step > 0:
@@ -1136,27 +1100,6 @@
         -------
         New index instance.
         """
-<<<<<<< HEAD
-
-=======
-        if dtype is not None:
-            # Do not remove until pandas 2.0 support is added.
-            warnings.warn(
-                "parameter dtype is deprecated and will be removed in a "
-                "future version. Use the astype method instead.",
-                FutureWarning,
-            )
-
-        if names is not None:
-            # Do not remove until pandas 2.0 support is added.
-            warnings.warn(
-                "parameter names is deprecated and will be removed in a "
-                "future version. Use the name parameter instead.",
-                FutureWarning,
-            )
-
-        dtype = self.dtype if dtype is None else dtype
->>>>>>> 2aa0babd
         name = self.name if name is None else name
 
         return _index_from_data(
@@ -1173,45 +1116,6 @@
         if is_scalar(target):
             raise TypeError("Should be a sequence")
 
-<<<<<<< HEAD
-=======
-        Returns
-        -------
-        int or slice or boolean mask
-            - If result is unique, return integer index
-            - If index is monotonic, loc is returned as a slice object
-            - Otherwise, a boolean mask is returned
-
-        Examples
-        --------
-        >>> unique_index = cudf.Index(list('abc'))
-        >>> unique_index.get_loc('b')
-        1
-        >>> monotonic_index = cudf.Index(list('abbc'))
-        >>> monotonic_index.get_loc('b')
-        slice(1, 3, None)
-        >>> non_monotonic_index = cudf.Index(list('abcb'))
-        >>> non_monotonic_index.get_loc('b')
-        array([False,  True, False,  True])
-        >>> numeric_unique_index = cudf.Index([1, 2, 3])
-        >>> numeric_unique_index.get_loc(3)
-        2
-        """
-        # We should not actually remove this code until we have implemented the
-        # get_indexers method as an alternative, see
-        # https://github.com/rapidsai/cudf/issues/12312
-        if method is not None:
-            # Do not remove until pandas 2.0 support is added.
-            warnings.warn(
-                f"Passing method to {self.__class__.__name__}.get_loc is "
-                "deprecated and will raise in a future version.",
-                FutureWarning,
-            )
-        if tolerance is not None:
-            raise NotImplementedError(
-                "Parameter tolerance is not supported yet."
-            )
->>>>>>> 2aa0babd
         if method not in {
             None,
             "ffill",
@@ -1581,7 +1485,6 @@
         """Return indices of value in index"""
         return self._column.indices_of(value)
 
-<<<<<<< HEAD
     @copy_docstring(StringMethods)  # type: ignore
     @property
     @_cudf_nvtx_annotate
@@ -1592,339 +1495,12 @@
             raise AttributeError(
                 "Can only use .str accessor with string values!"
             )
-=======
+
     @cache
     @_warn_no_dask_cudf
     def __dask_tokenize__(self):
         # We can use caching, because an index is immutable
         return super().__dask_tokenize__()
-
-
-class NumericIndex(GenericIndex):
-    """Immutable, ordered and sliceable sequence of labels.
-    The basic object storing row labels for all cuDF objects.
-
-    Parameters
-    ----------
-    data : array-like (1-dimensional)
-    dtype : NumPy dtype,
-            but not used.
-    copy : bool
-        Make a copy of input data.
-    name : object
-        Name to be stored in the index.
-
-    Returns
-    -------
-    Index
-    """
-
-    # Subclasses must define the dtype they are associated with.
-    _dtype: Union[None, Type[np.number]] = None
-
-    @_cudf_nvtx_annotate
-    def __init__(self, data=None, dtype=None, copy=False, name=None):
-        # Do not remove until pandas 2.0 support is added.
-        warnings.warn(
-            f"cudf.{self.__class__.__name__} is deprecated and will be "
-            "removed from cudf in a future version. Use cudf.Index with the "
-            "appropriate dtype instead.",
-            FutureWarning,
-        )
-
-        dtype = type(self)._dtype
-        if copy:
-            data = column.as_column(data, dtype=dtype).copy()
-
-        kwargs = _setdefault_name(data, name=name)
-
-        data = column.as_column(data, dtype=dtype)
-
-        super().__init__(data, **kwargs)
-
-    def _is_numeric(self):
-        return True
-
-    def _is_boolean(self):
-        return False
-
-    def _is_integer(self):
-        return True
-
-    def _is_floating(self):
-        return False
-
-    def _is_object(self):
-        return False
-
-    def _is_categorical(self):
-        return False
-
-    def _is_interval(self):
-        return False
-
-
-class Int8Index(NumericIndex):
-    """
-    Immutable, ordered and sliceable sequence of labels.
-    The basic object storing row labels for all cuDF objects.
-    Int8Index is a special case of Index with purely
-    integer(``int8``) labels.
-
-    Parameters
-    ----------
-    data : array-like (1-dimensional)
-    dtype : NumPy dtype,
-            but not used.
-    copy : bool
-        Make a copy of input data.
-    name : object
-        Name to be stored in the index.
-
-    Returns
-    -------
-    Int8Index
-    """
-
-    _dtype = np.int8
-
-
-class Int16Index(NumericIndex):
-    """
-    Immutable, ordered and sliceable sequence of labels.
-    The basic object storing row labels for all cuDF objects.
-    Int16Index is a special case of Index with purely
-    integer(``int16``) labels.
-
-    Parameters
-    ----------
-    data : array-like (1-dimensional)
-    dtype : NumPy dtype,
-            but not used.
-    copy : bool
-        Make a copy of input data.
-    name : object
-        Name to be stored in the index.
-
-    Returns
-    -------
-    Int16Index
-    """
-
-    _dtype = np.int16
-
-
-class Int32Index(NumericIndex):
-    """
-    Immutable, ordered and sliceable sequence of labels.
-    The basic object storing row labels for all cuDF objects.
-    Int32Index is a special case of Index with purely
-    integer(``int32``) labels.
-
-    Parameters
-    ----------
-    data : array-like (1-dimensional)
-    dtype : NumPy dtype,
-            but not used.
-    copy : bool
-        Make a copy of input data.
-    name : object
-        Name to be stored in the index.
-
-    Returns
-    -------
-    Int32Index
-    """
-
-    _dtype = np.int32
-
-
-class Int64Index(NumericIndex):
-    """
-    Immutable, ordered and sliceable sequence of labels.
-    The basic object storing row labels for all cuDF objects.
-    Int64Index is a special case of Index with purely
-    integer(``int64``) labels.
-
-    Parameters
-    ----------
-    data : array-like (1-dimensional)
-    dtype : NumPy dtype,
-            but not used.
-    copy : bool
-        Make a copy of input data.
-    name : object
-        Name to be stored in the index.
-
-    Returns
-    -------
-    Int64Index
-    """
-
-    _dtype = np.int64
-
-
-class UInt8Index(NumericIndex):
-    """
-    Immutable, ordered and sliceable sequence of labels.
-    The basic object storing row labels for all cuDF objects.
-    UInt8Index is a special case of Index with purely
-    integer(``uint64``) labels.
-
-    Parameters
-    ----------
-    data : array-like (1-dimensional)
-    dtype : NumPy dtype,
-            but not used.
-    copy : bool
-        Make a copy of input data.
-    name : object
-        Name to be stored in the index.
-
-    Returns
-    -------
-    UInt8Index
-    """
-
-    _dtype = np.uint8
-
-
-class UInt16Index(NumericIndex):
-    """
-    Immutable, ordered and sliceable sequence of labels.
-    The basic object storing row labels for all cuDF objects.
-    UInt16Index is a special case of Index with purely
-    integer(``uint16``) labels.
-
-    Parameters
-    ----------
-    data : array-like (1-dimensional)
-    dtype : NumPy dtype,
-            but not used.
-    copy : bool
-        Make a copy of input data.
-    name : object
-        Name to be stored in the index.
-
-    Returns
-    -------
-    UInt16Index
-    """
-
-    _dtype = np.uint16
-
-
-class UInt32Index(NumericIndex):
-    """
-    Immutable, ordered and sliceable sequence of labels.
-    The basic object storing row labels for all cuDF objects.
-    UInt32Index is a special case of Index with purely
-    integer(``uint32``) labels.
-
-    Parameters
-    ----------
-    data : array-like (1-dimensional)
-    dtype : NumPy dtype,
-            but not used.
-    copy : bool
-        Make a copy of input data.
-    name : object
-        Name to be stored in the index.
-
-    Returns
-    -------
-    UInt32Index
-    """
-
-    _dtype = np.uint32
-
-
-class UInt64Index(NumericIndex):
-    """
-    Immutable, ordered and sliceable sequence of labels.
-    The basic object storing row labels for all cuDF objects.
-    UInt64Index is a special case of Index with purely
-    integer(``uint64``) labels.
-
-    Parameters
-    ----------
-    data : array-like (1-dimensional)
-    dtype : NumPy dtype,
-            but not used.
-    copy : bool
-        Make a copy of input data.
-    name : object
-        Name to be stored in the index.
-
-    Returns
-    -------
-    UInt64Index
-    """
-
-    _dtype = np.uint64
-
-
-class Float32Index(NumericIndex):
-    """
-    Immutable, ordered and sliceable sequence of labels.
-    The basic object storing row labels for all cuDF objects.
-    Float32Index is a special case of Index with purely
-    float(``float32``) labels.
-
-    Parameters
-    ----------
-    data : array-like (1-dimensional)
-    dtype : NumPy dtype,
-            but not used.
-    copy : bool
-        Make a copy of input data.
-    name : object
-        Name to be stored in the index.
-
-    Returns
-    -------
-    Float32Index
-    """
-
-    _dtype = np.float32
-
-    def _is_integer(self):
-        return False
-
-    def _is_floating(self):
-        return True
-
-
-class Float64Index(NumericIndex):
-    """
-    Immutable, ordered and sliceable sequence of labels.
-    The basic object storing row labels for all cuDF objects.
-    Float64Index is a special case of Index with purely
-    float(``float64``) labels.
-
-    Parameters
-    ----------
-    data : array-like (1-dimensional)
-    dtype : NumPy dtype,
-            but not used.
-    copy : bool
-        Make a copy of input data.
-    name : object
-        Name to be stored in the index.
-
-    Returns
-    -------
-    Float64Index
-    """
-
-    _dtype = np.float64
-
-    def _is_integer(self):
-        return False
-
-    def _is_floating(self):
-        return True
->>>>>>> 2aa0babd
 
 
 class DatetimeIndex(Index):
@@ -3118,84 +2694,6 @@
         return False
 
 
-<<<<<<< HEAD
-=======
-class StringIndex(GenericIndex):
-    """String defined indices into another Column
-
-    .. deprecated:: 23.06
-        `StringIndex` is deprecated, use `Index` instead.
-
-    Attributes
-    ----------
-    _values: A StringColumn object or NDArray of strings
-    name: A string
-    """
-
-    @_cudf_nvtx_annotate
-    def __init__(self, values, copy=False, **kwargs):
-        # Do not remove until pandas 2.0 support is added.
-        warnings.warn(
-            f"cudf.{self.__class__.__name__} is deprecated and will be "
-            "removed from cudf in a future version. Use cudf.Index with the "
-            "appropriate dtype instead.",
-            FutureWarning,
-        )
-        kwargs = _setdefault_name(values, **kwargs)
-        if isinstance(values, StringColumn):
-            values = values.copy(deep=copy)
-        elif isinstance(values, StringIndex):
-            values = values._values.copy(deep=copy)
-        else:
-            values = column.as_column(values, dtype="str")
-            if not is_string_dtype(values.dtype):
-                raise ValueError(
-                    "Couldn't create StringIndex from passed in object"
-                )
-
-        super().__init__(values, **kwargs)
-
-    @_cudf_nvtx_annotate
-    def to_pandas(self, nullable=False):
-        return pd.Index(
-            self.to_numpy(na_value=None),
-            name=self.name,
-            dtype=pd.StringDtype() if nullable else "object",
-        )
-
-    @_cudf_nvtx_annotate
-    def __repr__(self):
-        return (
-            f"{self.__class__.__name__}({self._values.values_host},"
-            f" dtype='object'"
-            + (
-                f", name={pd.io.formats.printing.default_pprint(self.name)}"
-                if self.name is not None
-                else ""
-            )
-            + ")"
-        )
-
-    @copy_docstring(StringMethods)  # type: ignore
-    @property
-    @_cudf_nvtx_annotate
-    def str(self):
-        return StringMethods(parent=self)
-
-    def _clean_nulls_from_index(self):
-        if self._values.has_nulls():
-            return self.fillna(cudf._NA_REP)
-        else:
-            return self
-
-    def _is_boolean(self):
-        return False
-
-    def _is_object(self):
-        return True
-
-
->>>>>>> 2aa0babd
 @_cudf_nvtx_annotate
 def as_index(arbitrary, nan_as_null=None, **kwargs) -> BaseIndex:
     """Create an Index from an arbitrary object
