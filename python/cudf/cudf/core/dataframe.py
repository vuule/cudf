--- conflicted
+++ resolved
@@ -4990,22 +4990,12 @@
         """
         Construct a DataFrame from a list of Columns
         """
-<<<<<<< HEAD
-        return cls(
-            data=dict(zip(range(len(cols)), cols))
-            if columns is None
-            else dict(zip(columns, cols)),
-            index=index,
-            columns=columns,
-        )
-=======
         if columns is not None:
             data = dict(zip(columns, cols))
         else:
             data = dict(zip(range(len(cols)), cols))
 
         return cls(data=data, index=index,)
->>>>>>> 754f292c
 
     def quantile(
         self,
