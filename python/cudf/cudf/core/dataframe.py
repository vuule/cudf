--- conflicted
+++ resolved
@@ -1950,21 +1950,6 @@
 
         if columns:
             postfix = 1
-<<<<<<< HEAD
-            if isinstance(columns, Mapping):
-                # It is possible for DataFrames with a MultiIndex columns
-                # object to have columns with the same name. The followig
-                # use of _cols.items and ("_1", "_2"... allows the use of
-                # rename in this case
-                for key, col in self._data.items():
-                    if key in columns:
-                        if columns[key] in out._data:
-                            out_column = columns[key] + "_" + str(postfix)
-                            postfix += 1
-                        else:
-                            out_column = columns[key]
-                        out[out_column] = col
-=======
             # It is possible for DataFrames with a MultiIndex columns object
             # to have columns with the same name. The following use of
             # _cols.items and ("_1", "_2"... allows the use of
@@ -1974,7 +1959,7 @@
                     if mapper[key] in out.columns:
                         out_column = mapper[key] + "_" + str(postfix)
                         postfix += 1
->>>>>>> 65ba848b
+
                     else:
                         out[key] = col
             elif callable(columns):
