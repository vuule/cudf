--- conflicted
+++ resolved
@@ -376,25 +376,17 @@
 
 
 def merge_sorted(
-<<<<<<< HEAD
-    objs, keys=None, index=False, ascending=True, na_position="last"
-=======
     objs,
     keys=None,
     by_index=False,
     ignore_index=False,
     ascending=True,
     na_position="last",
->>>>>>> fcebcda8
 ):
     """Merge a list of sorted DataFrame or Series objects.
 
     Dataframes/Series in objs list MUST be pre-sorted by columns
-<<<<<<< HEAD
-    listed in `keys`, or by the index (if `index=True`).
-=======
     listed in `keys`, or by the index (if `by_index=True`).
->>>>>>> fcebcda8
 
     Parameters
     ----------
@@ -402,16 +394,11 @@
     keys : list, default None
         List of Column names to sort by. If None, all columns used
         (Ignored if `index=True`)
-<<<<<<< HEAD
-    index : bool, default False
-        Use index for sorting. `keys` input will be ignored if True
-=======
     by_index : bool, default False
         Use index for sorting. `keys` input will be ignored if True
     ignore_index : bool, default False
         Drop and ignore index during merge. Default range index will
         be used in the output dataframe.
->>>>>>> fcebcda8
     ascending : bool, default True
         Sorting is in ascending order, otherwise it is descending
     na_position : {‘first’, ‘last’}, default ‘last’
@@ -422,13 +409,6 @@
     A new, lexocographically sorted, DataFrame/Series.
     """
 
-<<<<<<< HEAD
-    if not isinstance(objs, list):
-        raise TypeError("objs must be a list of Frame-like objects")
-
-    if len(objs) < 1:
-        raise TypeError("objs must be non-empty")
-=======
     if not pd.api.types.is_list_like(objs):
         raise TypeError("objs must be a list-like of Frame-like objects")
 
@@ -437,18 +417,10 @@
 
     if not all(isinstance(table, cudf.core.frame.Frame) for table in objs):
         raise TypeError("Elements of objs must be Frame-like")
->>>>>>> fcebcda8
 
     if len(objs) == 1:
         return objs[0]
 
-<<<<<<< HEAD
-    result = objs[0]._constructor._from_table(
-        cudf._libxx.merge.merge_sorted(
-            objs,
-            keys=keys,
-            index=index,
-=======
     if by_index and ignore_index:
         raise ValueError("`by_index` and `ignore_index` cannot both be True")
 
@@ -458,7 +430,6 @@
             keys=keys,
             by_index=by_index,
             ignore_index=ignore_index,
->>>>>>> fcebcda8
             ascending=ascending,
             na_position=na_position,
         )
