--- conflicted
+++ resolved
@@ -26,7 +26,6 @@
 from cudf.core import column
 from cudf.core._compat import PANDAS_GE_150
 from cudf.core.frame import Frame
-<<<<<<< HEAD
 from cudf.core.index import (
     BaseIndex,
     _get_indexer_basic,
@@ -34,11 +33,7 @@
     as_index,
 )
 from cudf.core.join._join_helpers import _match_join_keys
-=======
-from cudf.core.index import BaseIndex, _lexsorted_equal_range, as_index
 from cudf.utils.dtypes import is_column_like
-from cudf.utils.nvtx_annotation import _cudf_nvtx_annotate
->>>>>>> a0c637f5
 from cudf.utils.utils import NotIterable, _external_only_api, _is_same_name
 from cudf.utils.nvtx_annotation import _cudf_nvtx_annotate
 
