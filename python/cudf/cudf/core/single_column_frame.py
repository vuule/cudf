# Copyright (c) 2021-2023, NVIDIA CORPORATION.

"""Base class for Frame types that only have a single column."""

from __future__ import annotations

from typing import Any, Dict, Optional, Tuple, Union

import cupy
import numpy

import cudf
from cudf._typing import Dtype, NotImplementedType, ScalarLike
from cudf.api.extensions import no_default
from cudf.api.types import (
    _is_scalar_or_zero_d_array,
    is_bool_dtype,
    is_integer_dtype,
    is_numeric_dtype,
)
from cudf.core.column import ColumnBase, as_column
from cudf.core.frame import Frame
from cudf.utils.utils import NotIterable, _cudf_nvtx_annotate


class SingleColumnFrame(Frame, NotIterable):
    """A one-dimensional frame.

    Frames with only a single column share certain logic that is encoded in
    this class.
    """

    _SUPPORT_AXIS_LOOKUP = {
        0: 0,
        "index": 0,
    }

    @_cudf_nvtx_annotate
    def _reduce(
        self,
        op,
<<<<<<< HEAD
        axis=None,
        numeric_only=False,
=======
        axis=no_default,
        level=None,
        numeric_only=None,
>>>>>>> 4ea3a754
        **kwargs,
    ):
        if axis not in (None, 0, no_default):
            raise NotImplementedError("axis parameter is not implemented yet")

        if numeric_only and not is_numeric_dtype(self._column):
            raise TypeError(
                f"Series.{op} does not allow numeric_only={numeric_only} "
                "with non-numeric dtypes."
            )
        try:
            return getattr(self._column, op)(**kwargs)
        except AttributeError:
            raise TypeError(f"cannot perform {op} with type {self.dtype}")

    @_cudf_nvtx_annotate
    def _scan(self, op, axis=None, *args, **kwargs):
        if axis not in (None, 0):
            raise NotImplementedError("axis parameter is not implemented yet")

        return super()._scan(op, axis=axis, *args, **kwargs)

    @property  # type: ignore
    @_cudf_nvtx_annotate
    def name(self):
        """Get the name of this object."""
        return next(iter(self._data.names))

    @name.setter  # type: ignore
    @_cudf_nvtx_annotate
    def name(self, value):
        self._data[value] = self._data.pop(self.name)

    @property  # type: ignore
    @_cudf_nvtx_annotate
    def ndim(self):  # noqa: D401
        """Number of dimensions of the underlying data, by definition 1."""
        return 1

    @property  # type: ignore
    @_cudf_nvtx_annotate
    def shape(self):
        """Get a tuple representing the dimensionality of the Index."""
        return (len(self),)

    def __bool__(self):
        raise TypeError(
            f"The truth value of a {type(self)} is ambiguous. Use "
            "a.empty, a.bool(), a.item(), a.any() or a.all()."
        )

    @property  # type: ignore
    @_cudf_nvtx_annotate
    def _num_columns(self):
        return 1

    @property  # type: ignore
    @_cudf_nvtx_annotate
    def _column(self):
        return self._data[self.name]

    @_column.setter  # type: ignore
    @_cudf_nvtx_annotate
    def _column(self, value):
        self._data[self.name] = value

    @property  # type: ignore
    @_cudf_nvtx_annotate
    def values(self):  # noqa: D102
        return self._column.values

    @property  # type: ignore
    @_cudf_nvtx_annotate
    def values_host(self):  # noqa: D102
        return self._column.values_host

    @_cudf_nvtx_annotate
    def to_cupy(
        self,
        dtype: Union[Dtype, None] = None,
        copy: bool = True,
        na_value=None,
    ) -> cupy.ndarray:  # noqa: D102
        return super().to_cupy(dtype, copy, na_value).flatten()

    @_cudf_nvtx_annotate
    def to_numpy(
        self,
        dtype: Union[Dtype, None] = None,
        copy: bool = True,
        na_value=None,
    ) -> numpy.ndarray:  # noqa: D102
        return super().to_numpy(dtype, copy, na_value).flatten()

    @classmethod
    @_cudf_nvtx_annotate
    def from_arrow(cls, array):
        """Create from PyArrow Array/ChunkedArray.

        Parameters
        ----------
        array : PyArrow Array/ChunkedArray
            PyArrow Object which has to be converted.

        Raises
        ------
        TypeError for invalid input type.

        Returns
        -------
        SingleColumnFrame

        Examples
        --------
        >>> import cudf
        >>> import pyarrow as pa
        >>> cudf.Index.from_arrow(pa.array(["a", "b", None]))
        Index(['a' 'b' None], dtype='object')
        >>> cudf.Series.from_arrow(pa.array(["a", "b", None]))
        0       a
        1       b
        2    <NA>
        dtype: object
        """
        return cls(ColumnBase.from_arrow(array))

    @_cudf_nvtx_annotate
    def to_arrow(self):
        """
        Convert to a PyArrow Array.

        Returns
        -------
        PyArrow Array

        Examples
        --------
        >>> import cudf
        >>> sr = cudf.Series(["a", "b", None])
        >>> sr.to_arrow()
        <pyarrow.lib.StringArray object at 0x7f796b0e7600>
        [
          "a",
          "b",
          null
        ]
        >>> ind = cudf.Index(["a", "b", None])
        >>> ind.to_arrow()
        <pyarrow.lib.StringArray object at 0x7f796b0e7750>
        [
          "a",
          "b",
          null
        ]
        """
        return self._column.to_arrow()

    @property  # type: ignore
    @_cudf_nvtx_annotate
<<<<<<< HEAD
    def is_unique(self):
        """Return boolean if values in the object are unique.
=======
    def is_monotonic(self):
        """Return boolean if values in the object are monotonically increasing.

        This property is an alias for :attr:`is_monotonic_increasing`.
>>>>>>> 4ea3a754

        Returns
        -------
        bool
        """
<<<<<<< HEAD
        return self._column.is_unique
=======
        # Do not remove until pandas 2.0 support is added.
        warnings.warn(
            "is_monotonic is deprecated and will be removed in a future "
            "version. Use is_monotonic_increasing instead.",
            FutureWarning,
        )

        return self.is_monotonic_increasing
>>>>>>> 4ea3a754

    @property  # type: ignore
    @_cudf_nvtx_annotate
    def is_monotonic_increasing(self):
        """Return boolean if values in the object are monotonically increasing.

        Returns
        -------
        bool
        """
        return self._column.is_monotonic_increasing

    @property  # type: ignore
    @_cudf_nvtx_annotate
    def is_monotonic_decreasing(self):
        """Return boolean if values in the object are monotonically decreasing.

        Returns
        -------
        bool
        """
        return self._column.is_monotonic_decreasing

    @property  # type: ignore
    @_cudf_nvtx_annotate
    def __cuda_array_interface__(self):
        return self._column.__cuda_array_interface__

    @_cudf_nvtx_annotate
    def factorize(self, sort=False, use_na_sentinel=True):
        """Encode the input values as integer labels.

        Parameters
        ----------
        sort : bool, default True
            Sort uniques and shuffle codes to maintain the relationship.
        use_na_sentinel : bool, default True
            If True, the sentinel -1 will be used for NA values.
            If False, NA values will be encoded as non-negative
            integers and will not drop the NA from the uniques
            of the values.

        Returns
        -------
        (labels, cats) : (cupy.ndarray, cupy.ndarray or Index)
            - *labels* contains the encoded values
            - *cats* contains the categories in order that the N-th
              item corresponds to the (N-1) code.

        Examples
        --------
        >>> import cudf
        >>> s = cudf.Series(['a', 'a', 'c'])
        >>> codes, uniques = s.factorize()
        >>> codes
        array([0, 0, 1], dtype=int8)
        >>> uniques
        Index(['a' 'c'], dtype='object')
        """
        return cudf.core.algorithms.factorize(
            self,
            sort=sort,
            use_na_sentinel=use_na_sentinel,
        )

    @_cudf_nvtx_annotate
    def _make_operands_for_binop(
        self,
        other: Any,
        fill_value: Any = None,
        reflect: bool = False,
        *args,
        **kwargs,
    ) -> Union[
        Dict[Optional[str], Tuple[ColumnBase, Any, bool, Any]],
        NotImplementedType,
    ]:
        """Generate the dictionary of operands used for a binary operation.

        Parameters
        ----------
        other : SingleColumnFrame
            The second operand.
        fill_value : Any, default None
            The value to replace null values with. If ``None``, nulls are not
            filled before the operation.
        reflect : bool, default False
            If ``True``, swap the order of the operands. See
            https://docs.python.org/3/reference/datamodel.html#object.__ror__
            for more information on when this is necessary.

        Returns
        -------
        Dict[Optional[str], Tuple[ColumnBase, Any, bool, Any]]
            The operands to be passed to _colwise_binop.
        """
        # Get the appropriate name for output operations involving two objects
        # that are Series-like objects. The output shares the lhs's name unless
        # the rhs is a _differently_ named Series-like object.
        if isinstance(
            other, SingleColumnFrame
        ) and not cudf.utils.utils._is_same_name(self.name, other.name):
            result_name = None
        else:
            result_name = self.name

        if isinstance(other, SingleColumnFrame):
            other = other._column
        elif not _is_scalar_or_zero_d_array(other):
            if not hasattr(
                other, "__cuda_array_interface__"
            ) and not isinstance(other, cudf.RangeIndex):
                return NotImplemented

            # Non-scalar right operands are valid iff they convert to columns.
            try:
                other = as_column(other)
            except Exception:
                return NotImplemented

        return {result_name: (self._column, other, reflect, fill_value)}

    @_cudf_nvtx_annotate
    def nunique(self, dropna: bool = True):
        """
        Return count of unique values for the column.

        Parameters
        ----------
        dropna : bool, default True
            Don't include NaN in the counts.

        Returns
        -------
        int
            Number of unique values in the column.
        """
        if self._column.null_count == len(self):
            return 0
        return self._column.distinct_count(dropna=dropna)

    def _get_elements_from_column(self, arg) -> Union[ScalarLike, ColumnBase]:
        # A generic method for getting elements from a column that supports a
        # wide range of different inputs. This method should only used where
        # _absolutely_ necessary, since in almost all cases a more specific
        # method can be used e.g. element_indexing or slice.
        if _is_scalar_or_zero_d_array(arg):
            return self._column.element_indexing(int(arg))
        elif isinstance(arg, slice):
            start, stop, stride = arg.indices(len(self))
            return self._column.slice(start, stop, stride)
        else:
            arg = as_column(arg)
            if len(arg) == 0:
                arg = as_column([], dtype="int32")
            if is_integer_dtype(arg.dtype):
                return self._column.take(arg)
            if is_bool_dtype(arg.dtype):
                if (bn := len(arg)) != (n := len(self)):
                    raise IndexError(
                        f"Boolean mask has wrong length: {bn} not {n}"
                    )
                return self._column.apply_boolean_mask(arg)
            raise NotImplementedError(f"Unknown indexer {type(arg)}")

    @_cudf_nvtx_annotate
    def where(self, cond, other=None, inplace=False):
        from cudf.core._internals.where import (
            _check_and_cast_columns_with_other,
            _make_categorical_like,
        )

        if isinstance(other, cudf.DataFrame):
            raise NotImplementedError(
                "cannot align with a higher dimensional Frame"
            )
        cond = as_column(cond)
        if len(cond) != len(self):
            raise ValueError(
                """Array conditional must be same shape as self"""
            )

        if not cudf.api.types.is_scalar(other):
            other = cudf.core.column.as_column(other)

        self_column = self._column
        input_col, other = _check_and_cast_columns_with_other(
            source_col=self_column, other=other, inplace=inplace
        )

        result = cudf._lib.copying.copy_if_else(input_col, other, cond)

        return _make_categorical_like(result, self_column)<|MERGE_RESOLUTION|>--- conflicted
+++ resolved
@@ -39,14 +39,8 @@
     def _reduce(
         self,
         op,
-<<<<<<< HEAD
-        axis=None,
+        axis=no_default,
         numeric_only=False,
-=======
-        axis=no_default,
-        level=None,
-        numeric_only=None,
->>>>>>> 4ea3a754
         **kwargs,
     ):
         if axis not in (None, 0, no_default):
@@ -206,32 +200,14 @@
 
     @property  # type: ignore
     @_cudf_nvtx_annotate
-<<<<<<< HEAD
     def is_unique(self):
         """Return boolean if values in the object are unique.
-=======
-    def is_monotonic(self):
-        """Return boolean if values in the object are monotonically increasing.
-
-        This property is an alias for :attr:`is_monotonic_increasing`.
->>>>>>> 4ea3a754
 
         Returns
         -------
         bool
         """
-<<<<<<< HEAD
         return self._column.is_unique
-=======
-        # Do not remove until pandas 2.0 support is added.
-        warnings.warn(
-            "is_monotonic is deprecated and will be removed in a future "
-            "version. Use is_monotonic_increasing instead.",
-            FutureWarning,
-        )
-
-        return self.is_monotonic_increasing
->>>>>>> 4ea3a754
 
     @property  # type: ignore
     @_cudf_nvtx_annotate
