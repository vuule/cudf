--- conflicted
+++ resolved
@@ -208,9 +208,8 @@
   // Optionally sort the groupby/aggregation result columns
   if(true == sort_result) {
 
-<<<<<<< HEAD
-      Vector<int32_t> sorted_indices(*out_size);
-      thrust::sequence(exec, sorted_indices.begin(), sorted_indices.end());
+     rmm::device_vector<int32_t> sorted_indices(*out_size);
+      thrust::sequence(rmm::exec_policy(cudaStream_t{0}), sorted_indices.begin(), sorted_indices.end());
 
       gdf_column sorted_indices_col;
       gdf_error status = gdf_column_view(&sorted_indices_col, (void*)thrust::raw_pointer_cast(sorted_indices.data()), 
@@ -227,21 +226,12 @@
 
       groupby_output_table.gather(sorted_indices);
 
-      Vector<aggregation_type> agg(*out_size);
-      thrust::gather(exec,
+      rmm::device_vector<aggregation_type> agg(*out_size);
+      thrust::gather(rmm::exec_policy(cudaStream_t{0}),
                sorted_indices.begin(), sorted_indices.end(),
                out_aggregation_column,
                agg.begin());
-      thrust::copy(exec, agg.begin(), agg.end(), out_aggregation_column);
-=======
-      auto sorted_indices = groupby_output_table.sort();
-      rmm::device_vector<aggregation_type> agg(*out_size);
-      thrust::gather(rmm::exec_policy(cudaStream_t{0}),
-              sorted_indices.begin(), sorted_indices.end(),
-              out_aggregation_column,
-              agg.begin());
       thrust::copy(rmm::exec_policy(cudaStream_t{0}), agg.begin(), agg.end(), out_aggregation_column);
->>>>>>> 3350027f
   }
 
   return GDF_SUCCESS;
