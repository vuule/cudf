/*
 * Copyright (c) 2019-2020, NVIDIA CORPORATION.
 *
 * Copyright 2018-2019 BlazingDB, Inc.
 *     Copyright 2018 Christian Noboa Mardini <christian@blazingdb.com>
 *
 * Licensed under the Apache License, Version 2.0 (the "License");
 * you may not use this file except in compliance with the License.
 * You may obtain a copy of the License at
 *
 *     http://www.apache.org/licenses/LICENSE-2.0
 *
 * Unless required by applicable law or agreed to in writing, software
 * distributed under the License is distributed on an "AS IS" BASIS,
 * WITHOUT WARRANTIES OR CONDITIONS OF ANY KIND, either express or implied.
 * See the License for the specific language governing permissions and
 * limitations under the License.
 */

#include <cudf/column/column_factories.hpp>
#include <cudf/detail/binaryop.hpp>
#include <cudf/detail/nvtx/ranges.hpp>
#include <cudf/null_mask.hpp>
#include <cudf/scalar/scalar.hpp>
#include <cudf/table/table_view.hpp>
#include <cudf/utilities/error.hpp>
#include <cudf/utilities/traits.hpp>

#include <binaryop/jit/code/code.h>
#include <jit/launcher.h>
#include <jit/parser.h>
#include <jit/type.h>
#include <binaryop/jit/util.hpp>
#include <cudf/datetime.hpp>  // replace eventually

#include "compiled/binary_ops.hpp"

<<<<<<< HEAD
#include <bit.hpp.jit>
#include <libcudacxx/details/__config.jit>
#include <libcudacxx/libcxx/include/__config.jit>
#include <libcudacxx/libcxx/include/__undef_macros.jit>
#include <libcudacxx/libcxx/include/cfloat.jit>
#include <libcudacxx/libcxx/include/chrono.jit>
#include <libcudacxx/libcxx/include/ctime.jit>
#include <libcudacxx/libcxx/include/limits.jit>
#include <libcudacxx/libcxx/include/ratio.jit>
#include <libcudacxx/libcxx/include/type_traits.jit>
#include <libcudacxx/simt/cfloat.jit>
#include <libcudacxx/simt/chrono.jit>
#include <libcudacxx/simt/ctime.jit>
#include <libcudacxx/simt/limits.jit>
#include <libcudacxx/simt/ratio.jit>
#include <libcudacxx/simt/type_traits.jit>
#include <libcudacxx/simt/version.jit>
=======
#include <jit/common_headers.hpp>
>>>>>>> 5f8a2252
#include <string>
#include <timestamps.hpp.jit>
#include <types.hpp.jit>

namespace cudf {
namespace experimental {

namespace binops {
namespace detail {
/**
 * @brief Computes output valid mask for op between a column and a scalar
 */
rmm::device_buffer scalar_col_valid_mask_and(column_view const& col,
                                             scalar const& s,
                                             cudaStream_t stream,
                                             rmm::mr::device_memory_resource* mr)
{
  if (col.size() == 0) { return rmm::device_buffer{}; }

  if (not s.is_valid()) {
    return create_null_mask(col.size(), mask_state::ALL_NULL, stream, mr);
  } else if (s.is_valid() && col.nullable()) {
    return copy_bitmask(col, stream, mr);
  } else {
    return rmm::device_buffer{};
  }
}
}  // namespace detail

namespace jit {

const std::string hash = "prog_binop.experimental";

const std::vector<std::string> header_names{
  "operation.h", "traits.h", cudf_types_hpp, cudf_utilities_bit_hpp, cudf_wrappers_timestamps_hpp};

std::istream* headers_code(std::string filename, std::iostream& stream)
{
  if (filename == "operation.h") {
    stream << code::operation;
    return &stream;
  }
  if (filename == "traits.h") {
    stream << code::traits;
    return &stream;
  }
  auto it = cudf::jit::stringified_headers.find(filename);
  if (it != cudf::jit::stringified_headers.end()) {
    return cudf::jit::send_stringified_header(stream, it->second);
  }
  return nullptr;
}

void binary_operation(mutable_column_view& out,
                      scalar const& lhs,
                      column_view const& rhs,
                      binary_operator op,
                      cudaStream_t stream)
{
<<<<<<< HEAD
  if (null_using_binop(op)) {
    cudf::jit::launcher(hash, code::kernel, header_names, compiler_flags, headers_code, stream)
      .set_kernel_inst("kernel_v_s_with_validity",             // name of the kernel we are
                                                               // launching
                       {cudf::jit::get_type_name(out.type()),  // list of template arguments
                        cudf::jit::get_type_name(rhs.type()),
                        cudf::jit::get_type_name(lhs.type()),
                        get_operator_name(op, OperatorType::Reverse)})
      .launch(out.size(),
              cudf::jit::get_data_ptr(out),
              cudf::jit::get_data_ptr(rhs),
              cudf::jit::get_data_ptr(lhs),
              out.null_mask(),
              rhs.null_mask(),
              rhs.offset(),
              lhs.is_valid());
  } else {
    cudf::jit::launcher(hash, code::kernel, header_names, compiler_flags, headers_code, stream)
      .set_kernel_inst("kernel_v_s",                           // name of the kernel we are
                                                               // launching
                       {cudf::jit::get_type_name(out.type()),  // list of template arguments
                        cudf::jit::get_type_name(rhs.type()),
                        cudf::jit::get_type_name(lhs.type()),
                        get_operator_name(op, OperatorType::Reverse)})
      .launch(out.size(),
              cudf::jit::get_data_ptr(out),
              cudf::jit::get_data_ptr(rhs),
              cudf::jit::get_data_ptr(lhs));
  }
=======
  cudf::jit::launcher(
    hash, code::kernel, header_names, cudf::jit::compiler_flags, headers_code, stream)
    .set_kernel_inst("kernel_v_s",                           // name of the kernel we are
                                                             // launching
                     {cudf::jit::get_type_name(out.type()),  // list of template arguments
                      cudf::jit::get_type_name(rhs.type()),
                      cudf::jit::get_type_name(lhs.type()),
                      get_operator_name(op, OperatorType::Reverse)})
    .launch(out.size(),
            cudf::jit::get_data_ptr(out),
            cudf::jit::get_data_ptr(rhs),
            cudf::jit::get_data_ptr(lhs));
>>>>>>> 5f8a2252
}

void binary_operation(mutable_column_view& out,
                      column_view const& lhs,
                      scalar const& rhs,
                      binary_operator op,
                      cudaStream_t stream)
{
<<<<<<< HEAD
  if (null_using_binop(op)) {
    cudf::jit::launcher(hash, code::kernel, header_names, compiler_flags, headers_code, stream)
      .set_kernel_inst("kernel_v_s_with_validity",             // name of the kernel we are
                                                               // launching
                       {cudf::jit::get_type_name(out.type()),  // list of template arguments
                        cudf::jit::get_type_name(lhs.type()),
                        cudf::jit::get_type_name(rhs.type()),
                        get_operator_name(op, OperatorType::Direct)})
      .launch(out.size(),
              cudf::jit::get_data_ptr(out),
              cudf::jit::get_data_ptr(lhs),
              cudf::jit::get_data_ptr(rhs),
              out.null_mask(),
              lhs.null_mask(),
              lhs.offset(),
              rhs.is_valid());
  } else {
    cudf::jit::launcher(hash, code::kernel, header_names, compiler_flags, headers_code, stream)
      .set_kernel_inst("kernel_v_s",                           // name of the kernel we are
                                                               // launching
                       {cudf::jit::get_type_name(out.type()),  // list of template arguments
                        cudf::jit::get_type_name(lhs.type()),
                        cudf::jit::get_type_name(rhs.type()),
                        get_operator_name(op, OperatorType::Direct)})
      .launch(out.size(),
              cudf::jit::get_data_ptr(out),
              cudf::jit::get_data_ptr(lhs),
              cudf::jit::get_data_ptr(rhs));
  }
=======
  cudf::jit::launcher(
    hash, code::kernel, header_names, cudf::jit::compiler_flags, headers_code, stream)
    .set_kernel_inst("kernel_v_s",                           // name of the kernel we are
                                                             // launching
                     {cudf::jit::get_type_name(out.type()),  // list of template arguments
                      cudf::jit::get_type_name(lhs.type()),
                      cudf::jit::get_type_name(rhs.type()),
                      get_operator_name(op, OperatorType::Direct)})
    .launch(out.size(),
            cudf::jit::get_data_ptr(out),
            cudf::jit::get_data_ptr(lhs),
            cudf::jit::get_data_ptr(rhs));
>>>>>>> 5f8a2252
}

void binary_operation(mutable_column_view& out,
                      column_view const& lhs,
                      column_view const& rhs,
                      binary_operator op,
                      cudaStream_t stream)
{
<<<<<<< HEAD
  if (null_using_binop(op)) {
    cudf::jit::launcher(hash, code::kernel, header_names, compiler_flags, headers_code, stream)
      .set_kernel_inst("kernel_v_v_with_validity",             // name of the kernel we are
                                                               // launching
                       {cudf::jit::get_type_name(out.type()),  // list of template arguments
                        cudf::jit::get_type_name(lhs.type()),
                        cudf::jit::get_type_name(rhs.type()),
                        get_operator_name(op, OperatorType::Direct)})
      .launch(out.size(),
              cudf::jit::get_data_ptr(out),
              cudf::jit::get_data_ptr(lhs),
              cudf::jit::get_data_ptr(rhs),
              out.null_mask(),
              lhs.null_mask(),
              rhs.offset(),
              rhs.null_mask(),
              rhs.offset());
  } else {
    cudf::jit::launcher(hash, code::kernel, header_names, compiler_flags, headers_code, stream)
      .set_kernel_inst("kernel_v_v",                           // name of the kernel we are
                                                               // launching
                       {cudf::jit::get_type_name(out.type()),  // list of template arguments
                        cudf::jit::get_type_name(lhs.type()),
                        cudf::jit::get_type_name(rhs.type()),
                        get_operator_name(op, OperatorType::Direct)})
      .launch(out.size(),
              cudf::jit::get_data_ptr(out),
              cudf::jit::get_data_ptr(lhs),
              cudf::jit::get_data_ptr(rhs));
  }
=======
  cudf::jit::launcher(
    hash, code::kernel, header_names, cudf::jit::compiler_flags, headers_code, stream)
    .set_kernel_inst("kernel_v_v",                           // name of the kernel we are
                                                             // launching
                     {cudf::jit::get_type_name(out.type()),  // list of template arguments
                      cudf::jit::get_type_name(lhs.type()),
                      cudf::jit::get_type_name(rhs.type()),
                      get_operator_name(op, OperatorType::Direct)})
    .launch(out.size(),
            cudf::jit::get_data_ptr(out),
            cudf::jit::get_data_ptr(lhs),
            cudf::jit::get_data_ptr(rhs));
>>>>>>> 5f8a2252
}

void binary_operation(mutable_column_view& out,
                      column_view const& lhs,
                      column_view const& rhs,
                      const std::string& ptx,
                      cudaStream_t stream)
{
  std::string const output_type_name = cudf::jit::get_type_name(out.type());

  std::string ptx_hash =
    hash + "." + std::to_string(std::hash<std::string>{}(ptx + output_type_name));
  std::string cuda_source =
    "\n#include <cudf/types.hpp>\n" +
    cudf::jit::parse_single_function_ptx(ptx, "GENERIC_BINARY_OP", output_type_name) + code::kernel;

  cudf::jit::launcher(
    ptx_hash, cuda_source, header_names, cudf::jit::compiler_flags, headers_code, stream)
    .set_kernel_inst("kernel_v_v",       // name of the kernel
                                         // we are launching
                     {output_type_name,  // list of template arguments
                      cudf::jit::get_type_name(lhs.type()),
                      cudf::jit::get_type_name(rhs.type()),
                      get_operator_name(binary_operator::GENERIC_BINARY, OperatorType::Direct)})
    .launch(out.size(),
            cudf::jit::get_data_ptr(out),
            cudf::jit::get_data_ptr(lhs),
            cudf::jit::get_data_ptr(rhs));
}

}  // namespace jit
}  // namespace binops

namespace detail {

std::unique_ptr<column> binary_operation(scalar const& lhs,
                                         column_view const& rhs,
                                         binary_operator op,
                                         data_type output_type,
                                         rmm::mr::device_memory_resource* mr,
                                         cudaStream_t stream)
{
  if ((lhs.type().id() == type_id::STRING) && (rhs.type().id() == type_id::STRING)) {
    return binops::compiled::binary_operation(lhs, rhs, op, output_type, mr, stream);
  }

  // Check for datatype
  CUDF_EXPECTS(is_fixed_width(output_type), "Invalid/Unsupported output datatype");

  CUDF_EXPECTS(is_fixed_width(lhs.type()), "Invalid/Unsupported lhs datatype");
  CUDF_EXPECTS(is_fixed_width(rhs.type()), "Invalid/Unsupported rhs datatype");

  std::unique_ptr<column> out;
  if (binops::null_using_binop(op)) {
    out = make_fixed_width_column(output_type, rhs.size(), mask_state::ALL_VALID, stream, mr);
  } else {
    auto new_mask = binops::detail::scalar_col_valid_mask_and(rhs, lhs, stream, mr);
    out           = make_fixed_width_column(
      output_type, rhs.size(), new_mask, cudf::UNKNOWN_NULL_COUNT, stream, mr);
  }

  if (rhs.size() == 0) { return out; }

  auto out_view = out->mutable_view();
  binops::jit::binary_operation(out_view, lhs, rhs, op, stream);
  return out;
}

std::unique_ptr<column> binary_operation(column_view const& lhs,
                                         scalar const& rhs,
                                         binary_operator op,
                                         data_type output_type,
                                         rmm::mr::device_memory_resource* mr,
                                         cudaStream_t stream)
{
  if ((lhs.type().id() == type_id::STRING) && (rhs.type().id() == type_id::STRING)) {
    return binops::compiled::binary_operation(lhs, rhs, op, output_type, mr, stream);
  }

  // Check for datatype
  CUDF_EXPECTS(is_fixed_width(output_type), "Invalid/Unsupported output datatype");

  CUDF_EXPECTS(is_fixed_width(lhs.type()), "Invalid/Unsupported lhs datatype");
  CUDF_EXPECTS(is_fixed_width(rhs.type()), "Invalid/Unsupported rhs datatype");

  std::unique_ptr<column> out;
  if (binops::null_using_binop(op)) {
    out = make_fixed_width_column(output_type, lhs.size(), mask_state::ALL_VALID, stream, mr);
  } else {
    auto new_mask = binops::detail::scalar_col_valid_mask_and(lhs, rhs, stream, mr);
    out           = make_fixed_width_column(
      output_type, lhs.size(), new_mask, cudf::UNKNOWN_NULL_COUNT, stream, mr);
  }

  if (lhs.size() == 0) { return out; }

  auto out_view = out->mutable_view();
  binops::jit::binary_operation(out_view, lhs, rhs, op, stream);
  return out;
}

std::unique_ptr<column> binary_operation(column_view const& lhs,
                                         column_view const& rhs,
                                         binary_operator op,
                                         data_type output_type,
                                         rmm::mr::device_memory_resource* mr,
                                         cudaStream_t stream)
{
  CUDF_EXPECTS((lhs.size() == rhs.size()), "Column sizes don't match");

  if ((lhs.type().id() == type_id::STRING) && (rhs.type().id() == type_id::STRING)) {
    return binops::compiled::binary_operation(lhs, rhs, op, output_type, mr, stream);
  }

  // Check for datatype
  CUDF_EXPECTS(is_fixed_width(output_type), "Invalid/Unsupported output datatype");

  CUDF_EXPECTS(is_fixed_width(lhs.type()), "Invalid/Unsupported lhs datatype");
  CUDF_EXPECTS(is_fixed_width(rhs.type()), "Invalid/Unsupported rhs datatype");

  std::unique_ptr<column> out;
  if (binops::null_using_binop(op)) {
    out = make_fixed_width_column(output_type, rhs.size(), mask_state::ALL_VALID, stream, mr);
  } else {
    auto new_mask = bitmask_and(table_view({lhs, rhs}), mr, stream);
    out           = make_fixed_width_column(
      output_type, lhs.size(), new_mask, cudf::UNKNOWN_NULL_COUNT, stream, mr);
  }

  // Check for 0 sized data
  if (lhs.size() == 0 || rhs.size() == 0) { return out; }

  auto out_view = out->mutable_view();
  binops::jit::binary_operation(out_view, lhs, rhs, op, stream);
  return out;
}

std::unique_ptr<column> binary_operation(column_view const& lhs,
                                         column_view const& rhs,
                                         std::string const& ptx,
                                         data_type output_type,
                                         rmm::mr::device_memory_resource* mr,
                                         cudaStream_t stream)
{
  // Check for datatype
  auto is_type_supported_ptx = [](data_type type) -> bool {
    return is_fixed_width(type) and type.id() != type_id::INT8;  // Numba PTX doesn't support int8
  };

  CUDF_EXPECTS(is_type_supported_ptx(lhs.type()), "Invalid/Unsupported lhs datatype");
  CUDF_EXPECTS(is_type_supported_ptx(rhs.type()), "Invalid/Unsupported rhs datatype");
  CUDF_EXPECTS(is_type_supported_ptx(output_type), "Invalid/Unsupported output datatype");

  CUDF_EXPECTS((lhs.size() == rhs.size()), "Column sizes don't match");

  auto new_mask = bitmask_and(table_view({lhs, rhs}), mr, stream);
  auto out      = make_fixed_width_column(
    output_type, lhs.size(), new_mask, cudf::UNKNOWN_NULL_COUNT, stream, mr);

  // Check for 0 sized data
  if (lhs.size() == 0 || rhs.size() == 0) { return out; }

  auto out_view = out->mutable_view();
  binops::jit::binary_operation(out_view, lhs, rhs, ptx, stream);
  return out;
}

}  // namespace detail

std::unique_ptr<column> binary_operation(scalar const& lhs,
                                         column_view const& rhs,
                                         binary_operator op,
                                         data_type output_type,
                                         rmm::mr::device_memory_resource* mr)
{
  CUDF_FUNC_RANGE();
  return detail::binary_operation(lhs, rhs, op, output_type, mr);
}

std::unique_ptr<column> binary_operation(column_view const& lhs,
                                         scalar const& rhs,
                                         binary_operator op,
                                         data_type output_type,
                                         rmm::mr::device_memory_resource* mr)
{
  CUDF_FUNC_RANGE();
  return detail::binary_operation(lhs, rhs, op, output_type, mr);
}

std::unique_ptr<column> binary_operation(column_view const& lhs,
                                         column_view const& rhs,
                                         binary_operator op,
                                         data_type output_type,
                                         rmm::mr::device_memory_resource* mr)
{
  CUDF_FUNC_RANGE();
  return detail::binary_operation(lhs, rhs, op, output_type, mr);
}

std::unique_ptr<column> binary_operation(column_view const& lhs,
                                         column_view const& rhs,
                                         std::string const& ptx,
                                         data_type output_type,
                                         rmm::mr::device_memory_resource* mr)
{
  CUDF_FUNC_RANGE();
  return detail::binary_operation(lhs, rhs, ptx, output_type, mr);
}

}  // namespace experimental
}  // namespace cudf<|MERGE_RESOLUTION|>--- conflicted
+++ resolved
@@ -35,27 +35,8 @@
 
 #include "compiled/binary_ops.hpp"
 
-<<<<<<< HEAD
 #include <bit.hpp.jit>
-#include <libcudacxx/details/__config.jit>
-#include <libcudacxx/libcxx/include/__config.jit>
-#include <libcudacxx/libcxx/include/__undef_macros.jit>
-#include <libcudacxx/libcxx/include/cfloat.jit>
-#include <libcudacxx/libcxx/include/chrono.jit>
-#include <libcudacxx/libcxx/include/ctime.jit>
-#include <libcudacxx/libcxx/include/limits.jit>
-#include <libcudacxx/libcxx/include/ratio.jit>
-#include <libcudacxx/libcxx/include/type_traits.jit>
-#include <libcudacxx/simt/cfloat.jit>
-#include <libcudacxx/simt/chrono.jit>
-#include <libcudacxx/simt/ctime.jit>
-#include <libcudacxx/simt/limits.jit>
-#include <libcudacxx/simt/ratio.jit>
-#include <libcudacxx/simt/type_traits.jit>
-#include <libcudacxx/simt/version.jit>
-=======
 #include <jit/common_headers.hpp>
->>>>>>> 5f8a2252
 #include <string>
 #include <timestamps.hpp.jit>
 #include <types.hpp.jit>
@@ -115,9 +96,9 @@
                       binary_operator op,
                       cudaStream_t stream)
 {
-<<<<<<< HEAD
   if (null_using_binop(op)) {
-    cudf::jit::launcher(hash, code::kernel, header_names, compiler_flags, headers_code, stream)
+    cudf::jit::launcher(
+      hash, code::kernel, header_names, cudf::jit::compiler_flags, headers_code, stream)
       .set_kernel_inst("kernel_v_s_with_validity",             // name of the kernel we are
                                                                // launching
                        {cudf::jit::get_type_name(out.type()),  // list of template arguments
@@ -133,7 +114,8 @@
               rhs.offset(),
               lhs.is_valid());
   } else {
-    cudf::jit::launcher(hash, code::kernel, header_names, compiler_flags, headers_code, stream)
+    cudf::jit::launcher(
+      hash, code::kernel, header_names, cudf::jit::compiler_flags, headers_code, stream)
       .set_kernel_inst("kernel_v_s",                           // name of the kernel we are
                                                                // launching
                        {cudf::jit::get_type_name(out.type()),  // list of template arguments
@@ -145,20 +127,6 @@
               cudf::jit::get_data_ptr(rhs),
               cudf::jit::get_data_ptr(lhs));
   }
-=======
-  cudf::jit::launcher(
-    hash, code::kernel, header_names, cudf::jit::compiler_flags, headers_code, stream)
-    .set_kernel_inst("kernel_v_s",                           // name of the kernel we are
-                                                             // launching
-                     {cudf::jit::get_type_name(out.type()),  // list of template arguments
-                      cudf::jit::get_type_name(rhs.type()),
-                      cudf::jit::get_type_name(lhs.type()),
-                      get_operator_name(op, OperatorType::Reverse)})
-    .launch(out.size(),
-            cudf::jit::get_data_ptr(out),
-            cudf::jit::get_data_ptr(rhs),
-            cudf::jit::get_data_ptr(lhs));
->>>>>>> 5f8a2252
 }
 
 void binary_operation(mutable_column_view& out,
@@ -167,9 +135,9 @@
                       binary_operator op,
                       cudaStream_t stream)
 {
-<<<<<<< HEAD
   if (null_using_binop(op)) {
-    cudf::jit::launcher(hash, code::kernel, header_names, compiler_flags, headers_code, stream)
+    cudf::jit::launcher(
+      hash, code::kernel, header_names, cudf::jit::compiler_flags, headers_code, stream)
       .set_kernel_inst("kernel_v_s_with_validity",             // name of the kernel we are
                                                                // launching
                        {cudf::jit::get_type_name(out.type()),  // list of template arguments
@@ -185,7 +153,8 @@
               lhs.offset(),
               rhs.is_valid());
   } else {
-    cudf::jit::launcher(hash, code::kernel, header_names, compiler_flags, headers_code, stream)
+    cudf::jit::launcher(
+      hash, code::kernel, header_names, cudf::jit::compiler_flags, headers_code, stream)
       .set_kernel_inst("kernel_v_s",                           // name of the kernel we are
                                                                // launching
                        {cudf::jit::get_type_name(out.type()),  // list of template arguments
@@ -197,20 +166,6 @@
               cudf::jit::get_data_ptr(lhs),
               cudf::jit::get_data_ptr(rhs));
   }
-=======
-  cudf::jit::launcher(
-    hash, code::kernel, header_names, cudf::jit::compiler_flags, headers_code, stream)
-    .set_kernel_inst("kernel_v_s",                           // name of the kernel we are
-                                                             // launching
-                     {cudf::jit::get_type_name(out.type()),  // list of template arguments
-                      cudf::jit::get_type_name(lhs.type()),
-                      cudf::jit::get_type_name(rhs.type()),
-                      get_operator_name(op, OperatorType::Direct)})
-    .launch(out.size(),
-            cudf::jit::get_data_ptr(out),
-            cudf::jit::get_data_ptr(lhs),
-            cudf::jit::get_data_ptr(rhs));
->>>>>>> 5f8a2252
 }
 
 void binary_operation(mutable_column_view& out,
@@ -219,9 +174,9 @@
                       binary_operator op,
                       cudaStream_t stream)
 {
-<<<<<<< HEAD
   if (null_using_binop(op)) {
-    cudf::jit::launcher(hash, code::kernel, header_names, compiler_flags, headers_code, stream)
+    cudf::jit::launcher(
+      hash, code::kernel, header_names, cudf::jit::compiler_flags, headers_code, stream)
       .set_kernel_inst("kernel_v_v_with_validity",             // name of the kernel we are
                                                                // launching
                        {cudf::jit::get_type_name(out.type()),  // list of template arguments
@@ -238,7 +193,8 @@
               rhs.null_mask(),
               rhs.offset());
   } else {
-    cudf::jit::launcher(hash, code::kernel, header_names, compiler_flags, headers_code, stream)
+    cudf::jit::launcher(
+      hash, code::kernel, header_names, cudf::jit::compiler_flags, headers_code, stream)
       .set_kernel_inst("kernel_v_v",                           // name of the kernel we are
                                                                // launching
                        {cudf::jit::get_type_name(out.type()),  // list of template arguments
@@ -250,20 +206,6 @@
               cudf::jit::get_data_ptr(lhs),
               cudf::jit::get_data_ptr(rhs));
   }
-=======
-  cudf::jit::launcher(
-    hash, code::kernel, header_names, cudf::jit::compiler_flags, headers_code, stream)
-    .set_kernel_inst("kernel_v_v",                           // name of the kernel we are
-                                                             // launching
-                     {cudf::jit::get_type_name(out.type()),  // list of template arguments
-                      cudf::jit::get_type_name(lhs.type()),
-                      cudf::jit::get_type_name(rhs.type()),
-                      get_operator_name(op, OperatorType::Direct)})
-    .launch(out.size(),
-            cudf::jit::get_data_ptr(out),
-            cudf::jit::get_data_ptr(lhs),
-            cudf::jit::get_data_ptr(rhs));
->>>>>>> 5f8a2252
 }
 
 void binary_operation(mutable_column_view& out,
