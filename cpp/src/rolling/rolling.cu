--- conflicted
+++ resolved
@@ -349,13 +349,8 @@
          size_type min_periods,
          std::unique_ptr<aggregation> const& agg,
          rmm::mr::device_memory_resource* mr,
-<<<<<<< HEAD
-         cudaStream_t stream) {
-
-=======
          cudaStream_t stream)
   {
->>>>>>> 1e9d5bdb
     if (input.is_empty()) return empty_like(input);
 
     auto output = make_fixed_width_column(
