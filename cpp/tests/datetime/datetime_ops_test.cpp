--- conflicted
+++ resolved
@@ -269,27 +269,7 @@
 
   // Time in seconds since epoch
   // Dates converted using epochconverter.com
-<<<<<<< HEAD
-  auto timestamps_s =
-    cudf::test::fixed_width_column_wrapper<cudf::timestamp_s, cudf::timestamp_s::rep>{
-      662688000L,   // 1991-01-01 00:00:00 GMT
-      949496401L,   // 2000-02-02 13:00:01 GMT - leap year
-      4106854801L,  // 2100-02-21 01:00:01 GMT - not a leap year
-      1582391837L,  // 2020-02-22 17:17:17 GMT - leap year
-      1363046401L,  // 2013-03-12 00:00:01 GMT
-      1302696000L,  // 2011-04-13 12:00:00 GMT
-      1495800001L,  // 2017-05-26 12:00:01 GMT
-      1056931201L,  // 2003-06-30 00:00:01 GMT - already last day
-      1031961599L,  // 2002-09-13 23:59:59 GMT
-      0L,           // This is the UNIX epoch - 1970-01-01
-      -131968728L   // 1965-10-26 14:01:12 GMT
-    };
-
-  expect_columns_equal(
-    *last_day_of_month(timestamps_s),
-    cudf::test::fixed_width_column_wrapper<cudf::timestamp_D, cudf::timestamp_D::rep>{
-=======
-  auto timestamps_s = fixed_width_column_wrapper<cudf::timestamp_s>{
+  auto timestamps_s = fixed_width_column_wrapper<cudf::timestamp_s, cudf::timestamp_s::rep>{
     662688000L,   // 1991-01-01 00:00:00 GMT
     949496401L,   // 2000-02-02 13:00:01 GMT - leap year
     4106854801L,  // 2100-02-21 01:00:01 GMT - not a leap year
@@ -305,8 +285,7 @@
 
   CUDF_TEST_EXPECT_COLUMNS_EQUAL(
     *last_day_of_month(timestamps_s),
-    fixed_width_column_wrapper<cudf::timestamp_D>{
->>>>>>> 7718ddbb
+    fixed_width_column_wrapper<cudf::timestamp_D, cudf::timestamp_D::rep>{
       7700,   // 1991-01-31
       11016,  // 2000-02-29
       47540,  // 2100-02-28
@@ -331,26 +310,7 @@
   // Time in days since epoch
   // Dates converted using epochconverter.com
   // Make some nullable fields as well
-<<<<<<< HEAD
-  auto timestamps_d =
-    cudf::test::fixed_width_column_wrapper<cudf::timestamp_D, cudf::timestamp_D::rep>{
-      {
-        999,    // Random nullable field
-        0,      // This is the UNIX epoch - 1970-01-01
-        44376,  // 2091-07-01 00:00:00 GMT
-        47695,  // 2100-08-02 00:00:00 GMT
-        3,      // Random nullable field
-        66068,  // 2150-11-21 00:00:00 GMT
-        22270,  // 2030-12-22 00:00:00 GMT
-        111     // Random nullable field
-      },
-      {false, true, true, true, false, true, true, false}};
-
-  expect_columns_equal(
-    *last_day_of_month(timestamps_d),
-    cudf::test::fixed_width_column_wrapper<cudf::timestamp_D, cudf::timestamp_D::rep>{
-=======
-  auto timestamps_d = fixed_width_column_wrapper<cudf::timestamp_D>{
+  auto timestamps_d = fixed_width_column_wrapper<cudf::timestamp_D, cudf::timestamp_D::rep>{
     {
       999,    // Random nullable field
       0,      // This is the UNIX epoch - 1970-01-01
@@ -366,8 +326,7 @@
 
   CUDF_TEST_EXPECT_COLUMNS_EQUAL(
     *last_day_of_month(timestamps_d),
-    fixed_width_column_wrapper<cudf::timestamp_D>{
->>>>>>> 7718ddbb
+    fixed_width_column_wrapper<cudf::timestamp_D, cudf::timestamp_D::rep>{
       {
         999,    // Random nullable field
         30,     // This is the UNIX epoch - when rounded up becomes 1970-01-31
@@ -376,16 +335,9 @@
         3,      // Random nullable field
         66077,  // 2150-11-30
         22279,  // 2030-12-31
-<<<<<<< HEAD
         111     // Random nullable field
       },
       {false, true, true, true, false, true, true, false}},
-=======
-        111,    // Random nullable field
-      },
-      {false, true, true, true, false, true, true, false},
-    },
->>>>>>> 7718ddbb
     true);
 }
 
