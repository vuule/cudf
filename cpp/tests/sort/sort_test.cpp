/*
 * Copyright (c) 2019, NVIDIA CORPORATION.
 *
 * Licensed under the Apache License, Version 2.0 (the "License");
 * you may not use this file except in compliance with the License.
 * You may obtain a copy of the License at
 *
 *     http://www.apache.org/licenses/LICENSE-2.0
 *
 * Unless required by applicable law or agreed to in writing, software
 * distributed under the License is distributed on an "AS IS" BASIS,
 * WITHOUT WARRANTIES OR CONDITIONS OF ANY KIND, either express or implied.
 * See the License for the specific language governing permissions and
 * limitations under the License.
 */

#include <cudf/cudf.h>
#include <cudf/types.hpp>
#include <tests/utilities/base_fixture.hpp>
#include <cudf/table/table_view.hpp>
#include <cudf/sorting.hpp>
#include <cudf/copying.hpp>
#include <cudf/column/column_factories.hpp>
#include <tests/utilities/column_utilities.hpp>
#include <cudf/utilities/type_dispatcher.hpp>
#include <tests/utilities/type_lists.hpp>
#include <tests/utilities/column_wrapper.hpp>
#include <tests/utilities/legacy/cudf_test_utils.cuh>
#include <tests/utilities/table_utilities.hpp>
#include <vector>

namespace cudf {
namespace test {

void run_sort_test (table_view input,
                    column_view expected_sorted_indices,
                    std::vector<order> column_order = {},
                    std::vector<null_order> null_precedence = {}
                    ) {

    // Sorted table
    auto got_sorted_table = experimental::sort(input, column_order, null_precedence);
    auto expected_sorted_table = experimental::gather(input, expected_sorted_indices);

    expect_tables_equal(expected_sorted_table->view(), got_sorted_table->view());

    // Sorted by key
    auto got_sort_by_key_table = experimental::sort_by_key(input, input, column_order, null_precedence);
    auto expected_sort_by_key_table = experimental::gather(input, expected_sorted_indices);

    expect_tables_equal(expected_sort_by_key_table->view(), got_sort_by_key_table->view());
}

template <typename T>
struct Sort : public BaseFixture {};

TYPED_TEST_CASE(Sort, NumericTypes);

TYPED_TEST(Sort, WithNullMax)
{
    using T = TypeParam;

<<<<<<< HEAD
    auto col1_tmp = cudf::test::make_type_param_vector<T>({5, 4, 3, 5, 8, 5});
    auto col3_tmp = cudf::test::make_type_param_vector<T>({10, 40, 70, 5, 2, 10});
    std::vector<bool> validity = {1, 1, 0, 1, 1, 1};
    cudf::test::fixed_width_column_wrapper<T> col1(col1_tmp.cbegin(), col1_tmp.cend(), validity.cbegin());
    cudf::test::strings_column_wrapper col2({"d", "e", "a", "d", "k", "d"}, {1, 1, 0, 1, 1, 1});
    cudf::test::fixed_width_column_wrapper<T> col3(col3_tmp.cbegin(), col3_tmp.cend(), validity.cbegin());
    cudf::table_view input {{col1, col2, col3}};
=======
    fixed_width_column_wrapper<T> col1{{5, 4, 3, 5, 8, 5}, {1, 1, 0, 1, 1, 1}};
    strings_column_wrapper col2({"d", "e", "a", "d", "k", "d"}, {1, 1, 0, 1, 1, 1});
    fixed_width_column_wrapper<T> col3{{10, 40, 70, 5, 2, 10}, {1, 1, 0, 1, 1, 1}};
    table_view input {{col1, col2, col3}};
>>>>>>> 4429d8d2

    fixed_width_column_wrapper<int32_t> expected{{1, 0, 5, 3, 4, 2}};
    std::vector<order> column_order {order::ASCENDING, order::ASCENDING, order::DESCENDING};
    std::vector<null_order> null_precedence {null_order::AFTER, null_order::AFTER, null_order::AFTER};

    // Sorted order
    auto got = experimental::sorted_order(input, column_order, null_precedence);

<<<<<<< HEAD
    if (!std::is_same<T, bool>::value) {
        cudf::test::expect_columns_equal(expected, got->view());
=======
    if (!std::is_same<T, experimental::bool8>::value) {
        expect_columns_equal(expected, got->view());
>>>>>>> 4429d8d2

        // Run test for experimental::sort and sort_by_key
        run_sort_test(input, expected, column_order, null_precedence);
    } else {
        // for bools only validate that the null element landed at the back, since
        // the rest of the values are equivalent and yields random sorted order.
<<<<<<< HEAD
        auto to_host = [](cudf::column_view const& col) { // #CH already have this fn?
=======
        auto to_host = [](column_view const& col) {
>>>>>>> 4429d8d2
            std::vector<int32_t> h_data(col.size());
            cudaMemcpy(h_data.data(), col.data<int32_t>(),
                       h_data.size() * sizeof(int32_t),
                       cudaMemcpyDefault);
            return h_data;
        };
        std::vector<int32_t> h_exp = to_host(expected);
        std::vector<int32_t> h_got = to_host(got->view());
        EXPECT_EQ(h_exp.at(h_exp.size() - 1),
                  h_got.at(h_got.size() - 1));

        // Run test for experimental::sort and sort_by_key
        fixed_width_column_wrapper<int32_t> expected_for_bool{{0, 3, 5, 1, 4, 2}};
        run_sort_test(input, expected_for_bool, column_order, null_precedence);
    }


}

TYPED_TEST(Sort, WithNullMin)
{
    using T = TypeParam;

<<<<<<< HEAD
    auto col1_tmp = cudf::test::make_type_param_vector<T>({5, 4, 3, 5, 8});
    auto col3_tmp = cudf::test::make_type_param_vector<T>({10, 40, 70, 5, 2});
    std::vector<bool> validity = {1, 1, 0, 1, 1};
    cudf::test::fixed_width_column_wrapper<T> col1(col1_tmp.cbegin(), col1_tmp.cend(), validity.cbegin());
    cudf::test::strings_column_wrapper col2({"d", "e", "a", "d", "k"}, {1, 1, 0, 1, 1});
    cudf::test::fixed_width_column_wrapper<T> col3(col3_tmp.cbegin(), col3_tmp.cend(), validity.cbegin());
    cudf::table_view input {{col1, col2, col3}};
=======
    fixed_width_column_wrapper<T> col1{{5, 4, 3, 5, 8}, {1, 1, 0, 1, 1}};
    strings_column_wrapper col2({"d", "e", "a", "d", "k"}, {1, 1, 0, 1, 1});
    fixed_width_column_wrapper<T> col3{{10, 40, 70, 5, 2}, {1, 1, 0, 1, 1}};
    table_view input {{col1, col2, col3}};
>>>>>>> 4429d8d2

    fixed_width_column_wrapper<int32_t> expected{{2, 1, 0, 3, 4}};
    std::vector<order> column_order {order::ASCENDING, order::ASCENDING, order::DESCENDING};

    auto got = experimental::sorted_order(input, column_order);

<<<<<<< HEAD
    if (!std::is_same<T, bool>::value) {
        cudf::test::expect_columns_equal(expected, got->view());
=======
    if (!std::is_same<T, experimental::bool8>::value) {
        expect_columns_equal(expected, got->view());
>>>>>>> 4429d8d2

        // Run test for experimental::sort and sort_by_key
        run_sort_test(input, expected, column_order);
    } else {
        // for bools only validate that the null element landed at the front, since
        // the rest of the values are equivalent and yields random sorted order.
        auto to_host = [](column_view const& col) {
            std::vector<int32_t> h_data(col.size());
            cudaMemcpy(h_data.data(), col.data<int32_t>(),
                       h_data.size() * sizeof(int32_t),
                       cudaMemcpyDefault);
            return h_data;
        };
        std::vector<int32_t> h_exp = to_host(expected);
        std::vector<int32_t> h_got = to_host(got->view());
        EXPECT_EQ(h_exp.at(0),
                  h_got.at(0));

        // Run test for experimental::sort and sort_by_key
        fixed_width_column_wrapper<int32_t> expected_for_bool{{2, 0, 3, 1, 4}};
        run_sort_test(input, expected_for_bool, column_order);
    }
}

TYPED_TEST(Sort, WithMixedNullOrder)
{
    using T = TypeParam;

<<<<<<< HEAD
    auto col1_tmp = cudf::test::make_type_param_vector<T>({5, 4, 3, 5, 8});
    auto col3_tmp = cudf::test::make_type_param_vector<T>({10, 40, 70, 5, 2});
    std::vector<bool> validity1 = {0, 0, 1, 1, 0};
    std::vector<bool> validity2 = {1, 0, 1, 0, 1};
    cudf::test::fixed_width_column_wrapper<T> col1(col1_tmp.cbegin(), col1_tmp.cend(), validity1.cbegin());
    cudf::test::strings_column_wrapper col2({"d", "e", "a", "d", "k"}, {0, 1, 0, 0, 1});
    cudf::test::fixed_width_column_wrapper<T> col3(col3_tmp.cbegin(), col3_tmp.cend(), validity2.cbegin());
    cudf::table_view input {{col1, col2, col3}};
=======
    fixed_width_column_wrapper<T> col1{{5, 4, 3, 5, 8},    {0, 0, 1, 1, 0}};
    strings_column_wrapper col2({"d", "e", "a", "d", "k"}, {0, 1, 0, 0, 1});
    fixed_width_column_wrapper<T> col3{{10, 40, 70, 5, 2}, {1, 0, 1, 0, 1}};
    table_view input {{col1, col2, col3}};
>>>>>>> 4429d8d2

    fixed_width_column_wrapper<int32_t> expected{{2, 3, 0, 1, 4}};
    std::vector<order> column_order {order::ASCENDING, order::ASCENDING, order::ASCENDING};
    std::vector<null_order> null_precedence {null_order::AFTER, null_order::BEFORE, null_order::AFTER};

    auto got = experimental::sorted_order(input, column_order, null_precedence);

<<<<<<< HEAD
    if (!std::is_same<T, bool>::value) {
        cudf::test::expect_columns_equal(expected, got->view());
=======
    if (!std::is_same<T, experimental::bool8>::value) {
        expect_columns_equal(expected, got->view());
>>>>>>> 4429d8d2
    } else {
        // for bools only validate that the null element landed at the front, since
        // the rest of the values are equivalent and yields random sorted order.
        auto to_host = [](column_view const& col) {
            std::vector<int32_t> h_data(col.size());
            cudaMemcpy(h_data.data(), col.data<int32_t>(),
                       h_data.size() * sizeof(int32_t),
                       cudaMemcpyDefault);
            return h_data;
        };
        std::vector<int32_t> h_exp = to_host(expected);
        std::vector<int32_t> h_got = to_host(got->view());
        EXPECT_EQ(h_exp.at(0), h_got.at(0));
    }

    // Run test for experimental::sort and sort_by_key
    run_sort_test(input, expected, column_order, null_precedence);
}

TYPED_TEST(Sort, WithAllValid)
{
    using T = TypeParam;

<<<<<<< HEAD
    auto col1_tmp = cudf::test::make_type_param_vector<T>({5, 4, 3, 5, 8});
    auto col3_tmp = cudf::test::make_type_param_vector<T>({10, 40, 70, 5, 2});
    cudf::test::fixed_width_column_wrapper<T> col1(col1_tmp.cbegin(), col1_tmp.cend());
    cudf::test::strings_column_wrapper col2({"d", "e", "a", "d", "k"});
    cudf::test::fixed_width_column_wrapper<T> col3(col3_tmp.cbegin(), col3_tmp.cend());;
    cudf::table_view input {{col1, col2, col3}};
=======
    fixed_width_column_wrapper<T> col1{{5, 4, 3, 5, 8}};
    strings_column_wrapper col2({"d", "e", "a", "d", "k"});
    fixed_width_column_wrapper<T> col3{{10, 40, 70, 5, 2}};
    table_view input {{col1, col2, col3}};
>>>>>>> 4429d8d2

    fixed_width_column_wrapper<int32_t> expected{{2, 1, 0, 3, 4}};
    std::vector<order> column_order {order::ASCENDING, order::ASCENDING, order::DESCENDING};

    auto got = experimental::sorted_order(input, column_order);

    // Skip validating bools order. Valid true bools are all
    // equivalent, and yield random order after thrust::sort
<<<<<<< HEAD
    if (!std::is_same<T, bool>::value) {
        cudf::test::expect_columns_equal(expected, got->view());
=======
    if (!std::is_same<T, experimental::bool8>::value) {
        expect_columns_equal(expected, got->view());
>>>>>>> 4429d8d2

        // Run test for experimental::sort and sort_by_key
        run_sort_test(input, expected, column_order);
    } else {
        // Run test for experimental::sort and sort_by_key
        fixed_width_column_wrapper<int32_t> expected_for_bool{{2, 0, 3, 1, 4}};
        run_sort_test(input, expected_for_bool, column_order);
    }
}

TYPED_TEST(Sort, Stable)
{
    using T = TypeParam;
    using R = int32_t;

    fixed_width_column_wrapper<T> col1     ({ 0,  1,  1,  0,  0,  1,  0,  1},    
                                            { 0,  1,  1,  1,  1,  1,  1,  1});
    strings_column_wrapper        col2     ({"2","a","b","x","k","a","x","a"}, 
                                            { 1,  1,  1,  1,  0,  1,  1,  1});

    fixed_width_column_wrapper<R> expected  {{4,  3,  6,  1,  5,  7,  2,  0}};

    auto got = experimental::stable_sorted_order(
        table_view({col1, col2}),
        {order::ASCENDING, order::ASCENDING}, 
        {null_order::AFTER, null_order::BEFORE});

    expect_columns_equal(expected, got->view());
}

TYPED_TEST(Sort, MisMatchInColumnOrderSize)
{
    using T = TypeParam;

<<<<<<< HEAD
    auto col1_tmp = cudf::test::make_type_param_vector<T>({5, 4, 3, 5, 8});
    auto col3_tmp = cudf::test::make_type_param_vector<T>({10, 40, 70, 5, 2});
    cudf::test::fixed_width_column_wrapper<T> col1(col1_tmp.cbegin(), col1_tmp.cend());
    cudf::test::strings_column_wrapper col2({"d", "e", "a", "d", "k"});
    cudf::test::fixed_width_column_wrapper<T> col3(col3_tmp.cbegin(), col3_tmp.cend());;
    cudf::table_view input {{col1, col2, col3}};
=======
    fixed_width_column_wrapper<T> col1{{5, 4, 3, 5, 8}};
    strings_column_wrapper col2({"d", "e", "a", "d", "k"});
    fixed_width_column_wrapper<T> col3{{10, 40, 70, 5, 2}};
    table_view input {{col1, col2, col3}};
>>>>>>> 4429d8d2

    std::vector<order> column_order {order::ASCENDING, order::DESCENDING};

    EXPECT_THROW(experimental::sorted_order(input, column_order), logic_error);
    EXPECT_THROW(experimental::stable_sorted_order(input, column_order), logic_error);
    EXPECT_THROW(experimental::sort(input, column_order), logic_error);
    EXPECT_THROW(experimental::sort_by_key(input, input, column_order), logic_error);
}

TYPED_TEST(Sort, MisMatchInNullPrecedenceSize)
{
    using T = TypeParam;

<<<<<<< HEAD
    auto col1_tmp = cudf::test::make_type_param_vector<T>({5, 4, 3, 5, 8});
    auto col3_tmp = cudf::test::make_type_param_vector<T>({10, 40, 70, 5, 2});
    cudf::test::fixed_width_column_wrapper<T> col1(col1_tmp.cbegin(), col1_tmp.cend());
    cudf::test::strings_column_wrapper col2({"d", "e", "a", "d", "k"});
    cudf::test::fixed_width_column_wrapper<T> col3(col3_tmp.cbegin(), col3_tmp.cend());;
    cudf::table_view input {{col1, col2, col3}};
=======
    fixed_width_column_wrapper<T> col1{{5, 4, 3, 5, 8}};
    strings_column_wrapper col2({"d", "e", "a", "d", "k"});
    fixed_width_column_wrapper<T> col3{{10, 40, 70, 5, 2}};
    table_view input {{col1, col2, col3}};
>>>>>>> 4429d8d2

    std::vector<order> column_order {order::ASCENDING, order::DESCENDING, order::DESCENDING};
    std::vector<null_order>  null_precedence {null_order::AFTER, null_order::BEFORE};

    EXPECT_THROW(experimental::sorted_order(input, column_order, null_precedence), logic_error);
    EXPECT_THROW(experimental::stable_sorted_order(input, column_order, null_precedence), logic_error);
    EXPECT_THROW(experimental::sort(input, column_order, null_precedence), logic_error);
    EXPECT_THROW(experimental::sort_by_key(input, input, column_order, null_precedence), logic_error);
}

TYPED_TEST(Sort, ZeroSizedColumns)
{
    using T = TypeParam;

    fixed_width_column_wrapper<T> col1{};
    table_view input {{col1}};

    fixed_width_column_wrapper<int32_t> expected{};
    std::vector<order> column_order {order::ASCENDING};

    auto got = experimental::sorted_order(input, column_order);

    expect_columns_equal(expected, got->view());

    // Run test for experimental::sort and sort_by_key
    run_sort_test(input, expected, column_order);
}

struct SortByKey : public BaseFixture {};

TEST_F(SortByKey, ValueKeysSizeMismatch) {
    using T = int64_t;

    fixed_width_column_wrapper<T> col1{{5, 4, 3, 5, 8}};
    strings_column_wrapper col2({"d", "e", "a", "d", "k"});
    fixed_width_column_wrapper<T> col3{{10, 40, 70, 5, 2}};
    table_view values {{col1, col2, col3}};

    fixed_width_column_wrapper<T> key_col{{5, 4, 3, 5}};
    table_view keys {{key_col}};

    EXPECT_THROW(experimental::sort_by_key(values, keys), logic_error);


}

} // namespace test
} // namespace cudf<|MERGE_RESOLUTION|>--- conflicted
+++ resolved
@@ -60,20 +60,10 @@
 {
     using T = TypeParam;
 
-<<<<<<< HEAD
-    auto col1_tmp = cudf::test::make_type_param_vector<T>({5, 4, 3, 5, 8, 5});
-    auto col3_tmp = cudf::test::make_type_param_vector<T>({10, 40, 70, 5, 2, 10});
-    std::vector<bool> validity = {1, 1, 0, 1, 1, 1};
-    cudf::test::fixed_width_column_wrapper<T> col1(col1_tmp.cbegin(), col1_tmp.cend(), validity.cbegin());
-    cudf::test::strings_column_wrapper col2({"d", "e", "a", "d", "k", "d"}, {1, 1, 0, 1, 1, 1});
-    cudf::test::fixed_width_column_wrapper<T> col3(col3_tmp.cbegin(), col3_tmp.cend(), validity.cbegin());
-    cudf::table_view input {{col1, col2, col3}};
-=======
-    fixed_width_column_wrapper<T> col1{{5, 4, 3, 5, 8, 5}, {1, 1, 0, 1, 1, 1}};
+    fixed_width_column_wrapper<T, int> col1{{5, 4, 3, 5, 8, 5}, {1, 1, 0, 1, 1, 1}};
     strings_column_wrapper col2({"d", "e", "a", "d", "k", "d"}, {1, 1, 0, 1, 1, 1});
-    fixed_width_column_wrapper<T> col3{{10, 40, 70, 5, 2, 10}, {1, 1, 0, 1, 1, 1}};
-    table_view input {{col1, col2, col3}};
->>>>>>> 4429d8d2
+    fixed_width_column_wrapper<T, int> col3{{10, 40, 70, 5, 2, 10}, {1, 1, 0, 1, 1, 1}};
+    table_view input {{col1, col2, col3}};
 
     fixed_width_column_wrapper<int32_t> expected{{1, 0, 5, 3, 4, 2}};
     std::vector<order> column_order {order::ASCENDING, order::ASCENDING, order::DESCENDING};
@@ -82,34 +72,25 @@
     // Sorted order
     auto got = experimental::sorted_order(input, column_order, null_precedence);
 
-<<<<<<< HEAD
-    if (!std::is_same<T, bool>::value) {
-        cudf::test::expect_columns_equal(expected, got->view());
-=======
-    if (!std::is_same<T, experimental::bool8>::value) {
+    if (!std::is_same<T, bool>::value) {
         expect_columns_equal(expected, got->view());
->>>>>>> 4429d8d2
 
         // Run test for experimental::sort and sort_by_key
         run_sort_test(input, expected, column_order, null_precedence);
     } else {
         // for bools only validate that the null element landed at the back, since
         // the rest of the values are equivalent and yields random sorted order.
-<<<<<<< HEAD
-        auto to_host = [](cudf::column_view const& col) { // #CH already have this fn?
-=======
         auto to_host = [](column_view const& col) {
->>>>>>> 4429d8d2
-            std::vector<int32_t> h_data(col.size());
+            thrust::host_vector<int32_t> h_data(col.size());
             cudaMemcpy(h_data.data(), col.data<int32_t>(),
                        h_data.size() * sizeof(int32_t),
                        cudaMemcpyDefault);
             return h_data;
         };
-        std::vector<int32_t> h_exp = to_host(expected);
-        std::vector<int32_t> h_got = to_host(got->view());
-        EXPECT_EQ(h_exp.at(h_exp.size() - 1),
-                  h_got.at(h_got.size() - 1));
+        thrust::host_vector<int32_t> h_exp = to_host(expected);
+        thrust::host_vector<int32_t> h_got = to_host(got->view());
+        EXPECT_EQ(h_exp[h_exp.size() - 1],
+                  h_got[h_got.size() - 1]);
 
         // Run test for experimental::sort and sort_by_key
         fixed_width_column_wrapper<int32_t> expected_for_bool{{0, 3, 5, 1, 4, 2}};
@@ -123,33 +104,18 @@
 {
     using T = TypeParam;
 
-<<<<<<< HEAD
-    auto col1_tmp = cudf::test::make_type_param_vector<T>({5, 4, 3, 5, 8});
-    auto col3_tmp = cudf::test::make_type_param_vector<T>({10, 40, 70, 5, 2});
-    std::vector<bool> validity = {1, 1, 0, 1, 1};
-    cudf::test::fixed_width_column_wrapper<T> col1(col1_tmp.cbegin(), col1_tmp.cend(), validity.cbegin());
-    cudf::test::strings_column_wrapper col2({"d", "e", "a", "d", "k"}, {1, 1, 0, 1, 1});
-    cudf::test::fixed_width_column_wrapper<T> col3(col3_tmp.cbegin(), col3_tmp.cend(), validity.cbegin());
-    cudf::table_view input {{col1, col2, col3}};
-=======
-    fixed_width_column_wrapper<T> col1{{5, 4, 3, 5, 8}, {1, 1, 0, 1, 1}};
+    fixed_width_column_wrapper<T, int> col1{{5, 4, 3, 5, 8}, {1, 1, 0, 1, 1}};
     strings_column_wrapper col2({"d", "e", "a", "d", "k"}, {1, 1, 0, 1, 1});
-    fixed_width_column_wrapper<T> col3{{10, 40, 70, 5, 2}, {1, 1, 0, 1, 1}};
-    table_view input {{col1, col2, col3}};
->>>>>>> 4429d8d2
+    fixed_width_column_wrapper<T, int> col3{{10, 40, 70, 5, 2}, {1, 1, 0, 1, 1}};
+    table_view input {{col1, col2, col3}};
 
     fixed_width_column_wrapper<int32_t> expected{{2, 1, 0, 3, 4}};
     std::vector<order> column_order {order::ASCENDING, order::ASCENDING, order::DESCENDING};
 
     auto got = experimental::sorted_order(input, column_order);
 
-<<<<<<< HEAD
     if (!std::is_same<T, bool>::value) {
         cudf::test::expect_columns_equal(expected, got->view());
-=======
-    if (!std::is_same<T, experimental::bool8>::value) {
-        expect_columns_equal(expected, got->view());
->>>>>>> 4429d8d2
 
         // Run test for experimental::sort and sort_by_key
         run_sort_test(input, expected, column_order);
@@ -157,16 +123,16 @@
         // for bools only validate that the null element landed at the front, since
         // the rest of the values are equivalent and yields random sorted order.
         auto to_host = [](column_view const& col) {
-            std::vector<int32_t> h_data(col.size());
+            thrust::host_vector<int32_t> h_data(col.size());
             cudaMemcpy(h_data.data(), col.data<int32_t>(),
                        h_data.size() * sizeof(int32_t),
                        cudaMemcpyDefault);
             return h_data;
         };
-        std::vector<int32_t> h_exp = to_host(expected);
-        std::vector<int32_t> h_got = to_host(got->view());
-        EXPECT_EQ(h_exp.at(0),
-                  h_got.at(0));
+        thrust::host_vector<int32_t> h_exp = to_host(expected);
+        thrust::host_vector<int32_t> h_got = to_host(got->view());
+        EXPECT_EQ(h_exp.front(),
+                  h_got.front());
 
         // Run test for experimental::sort and sort_by_key
         fixed_width_column_wrapper<int32_t> expected_for_bool{{2, 0, 3, 1, 4}};
@@ -178,21 +144,10 @@
 {
     using T = TypeParam;
 
-<<<<<<< HEAD
-    auto col1_tmp = cudf::test::make_type_param_vector<T>({5, 4, 3, 5, 8});
-    auto col3_tmp = cudf::test::make_type_param_vector<T>({10, 40, 70, 5, 2});
-    std::vector<bool> validity1 = {0, 0, 1, 1, 0};
-    std::vector<bool> validity2 = {1, 0, 1, 0, 1};
-    cudf::test::fixed_width_column_wrapper<T> col1(col1_tmp.cbegin(), col1_tmp.cend(), validity1.cbegin());
-    cudf::test::strings_column_wrapper col2({"d", "e", "a", "d", "k"}, {0, 1, 0, 0, 1});
-    cudf::test::fixed_width_column_wrapper<T> col3(col3_tmp.cbegin(), col3_tmp.cend(), validity2.cbegin());
-    cudf::table_view input {{col1, col2, col3}};
-=======
-    fixed_width_column_wrapper<T> col1{{5, 4, 3, 5, 8},    {0, 0, 1, 1, 0}};
+    fixed_width_column_wrapper<T, int> col1{{5, 4, 3, 5, 8},    {0, 0, 1, 1, 0}};
     strings_column_wrapper col2({"d", "e", "a", "d", "k"}, {0, 1, 0, 0, 1});
-    fixed_width_column_wrapper<T> col3{{10, 40, 70, 5, 2}, {1, 0, 1, 0, 1}};
-    table_view input {{col1, col2, col3}};
->>>>>>> 4429d8d2
+    fixed_width_column_wrapper<T, int> col3{{10, 40, 70, 5, 2}, {1, 0, 1, 0, 1}};
+    table_view input {{col1, col2, col3}};
 
     fixed_width_column_wrapper<int32_t> expected{{2, 3, 0, 1, 4}};
     std::vector<order> column_order {order::ASCENDING, order::ASCENDING, order::ASCENDING};
@@ -200,26 +155,21 @@
 
     auto got = experimental::sorted_order(input, column_order, null_precedence);
 
-<<<<<<< HEAD
     if (!std::is_same<T, bool>::value) {
         cudf::test::expect_columns_equal(expected, got->view());
-=======
-    if (!std::is_same<T, experimental::bool8>::value) {
-        expect_columns_equal(expected, got->view());
->>>>>>> 4429d8d2
     } else {
         // for bools only validate that the null element landed at the front, since
         // the rest of the values are equivalent and yields random sorted order.
         auto to_host = [](column_view const& col) {
-            std::vector<int32_t> h_data(col.size());
+            thrust::host_vector<int32_t> h_data(col.size());
             cudaMemcpy(h_data.data(), col.data<int32_t>(),
                        h_data.size() * sizeof(int32_t),
                        cudaMemcpyDefault);
             return h_data;
         };
-        std::vector<int32_t> h_exp = to_host(expected);
-        std::vector<int32_t> h_got = to_host(got->view());
-        EXPECT_EQ(h_exp.at(0), h_got.at(0));
+        thrust::host_vector<int32_t> h_exp = to_host(expected);
+        thrust::host_vector<int32_t> h_got = to_host(got->view());
+        EXPECT_EQ(h_exp.front(), h_got.front());
     }
 
     // Run test for experimental::sort and sort_by_key
@@ -230,19 +180,10 @@
 {
     using T = TypeParam;
 
-<<<<<<< HEAD
-    auto col1_tmp = cudf::test::make_type_param_vector<T>({5, 4, 3, 5, 8});
-    auto col3_tmp = cudf::test::make_type_param_vector<T>({10, 40, 70, 5, 2});
-    cudf::test::fixed_width_column_wrapper<T> col1(col1_tmp.cbegin(), col1_tmp.cend());
-    cudf::test::strings_column_wrapper col2({"d", "e", "a", "d", "k"});
-    cudf::test::fixed_width_column_wrapper<T> col3(col3_tmp.cbegin(), col3_tmp.cend());;
-    cudf::table_view input {{col1, col2, col3}};
-=======
-    fixed_width_column_wrapper<T> col1{{5, 4, 3, 5, 8}};
-    strings_column_wrapper col2({"d", "e", "a", "d", "k"});
-    fixed_width_column_wrapper<T> col3{{10, 40, 70, 5, 2}};
-    table_view input {{col1, col2, col3}};
->>>>>>> 4429d8d2
+    fixed_width_column_wrapper<T, int> col1{{5, 4, 3, 5, 8}};
+    strings_column_wrapper col2({"d", "e", "a", "d", "k"});
+    fixed_width_column_wrapper<T, int> col3{{10, 40, 70, 5, 2}};
+    table_view input {{col1, col2, col3}};
 
     fixed_width_column_wrapper<int32_t> expected{{2, 1, 0, 3, 4}};
     std::vector<order> column_order {order::ASCENDING, order::ASCENDING, order::DESCENDING};
@@ -251,13 +192,8 @@
 
     // Skip validating bools order. Valid true bools are all
     // equivalent, and yield random order after thrust::sort
-<<<<<<< HEAD
     if (!std::is_same<T, bool>::value) {
         cudf::test::expect_columns_equal(expected, got->view());
-=======
-    if (!std::is_same<T, experimental::bool8>::value) {
-        expect_columns_equal(expected, got->view());
->>>>>>> 4429d8d2
 
         // Run test for experimental::sort and sort_by_key
         run_sort_test(input, expected, column_order);
@@ -292,19 +228,10 @@
 {
     using T = TypeParam;
 
-<<<<<<< HEAD
-    auto col1_tmp = cudf::test::make_type_param_vector<T>({5, 4, 3, 5, 8});
-    auto col3_tmp = cudf::test::make_type_param_vector<T>({10, 40, 70, 5, 2});
-    cudf::test::fixed_width_column_wrapper<T> col1(col1_tmp.cbegin(), col1_tmp.cend());
-    cudf::test::strings_column_wrapper col2({"d", "e", "a", "d", "k"});
-    cudf::test::fixed_width_column_wrapper<T> col3(col3_tmp.cbegin(), col3_tmp.cend());;
-    cudf::table_view input {{col1, col2, col3}};
-=======
-    fixed_width_column_wrapper<T> col1{{5, 4, 3, 5, 8}};
-    strings_column_wrapper col2({"d", "e", "a", "d", "k"});
-    fixed_width_column_wrapper<T> col3{{10, 40, 70, 5, 2}};
-    table_view input {{col1, col2, col3}};
->>>>>>> 4429d8d2
+    fixed_width_column_wrapper<T, int> col1{{5, 4, 3, 5, 8}};
+    strings_column_wrapper col2({"d", "e", "a", "d", "k"});
+    fixed_width_column_wrapper<T, int> col3{{10, 40, 70, 5, 2}};
+    table_view input {{col1, col2, col3}};
 
     std::vector<order> column_order {order::ASCENDING, order::DESCENDING};
 
@@ -318,19 +245,10 @@
 {
     using T = TypeParam;
 
-<<<<<<< HEAD
-    auto col1_tmp = cudf::test::make_type_param_vector<T>({5, 4, 3, 5, 8});
-    auto col3_tmp = cudf::test::make_type_param_vector<T>({10, 40, 70, 5, 2});
-    cudf::test::fixed_width_column_wrapper<T> col1(col1_tmp.cbegin(), col1_tmp.cend());
-    cudf::test::strings_column_wrapper col2({"d", "e", "a", "d", "k"});
-    cudf::test::fixed_width_column_wrapper<T> col3(col3_tmp.cbegin(), col3_tmp.cend());;
-    cudf::table_view input {{col1, col2, col3}};
-=======
-    fixed_width_column_wrapper<T> col1{{5, 4, 3, 5, 8}};
-    strings_column_wrapper col2({"d", "e", "a", "d", "k"});
-    fixed_width_column_wrapper<T> col3{{10, 40, 70, 5, 2}};
-    table_view input {{col1, col2, col3}};
->>>>>>> 4429d8d2
+    fixed_width_column_wrapper<T, int> col1{{5, 4, 3, 5, 8}};
+    strings_column_wrapper col2({"d", "e", "a", "d", "k"});
+    fixed_width_column_wrapper<T, int> col3{{10, 40, 70, 5, 2}};
+    table_view input {{col1, col2, col3}};
 
     std::vector<order> column_order {order::ASCENDING, order::DESCENDING, order::DESCENDING};
     std::vector<null_order>  null_precedence {null_order::AFTER, null_order::BEFORE};
