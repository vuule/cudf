/*
 * Copyright (c) 2019, NVIDIA CORPORATION.
 *
 * Licensed under the Apache License, Version 2.0 (the "License");
 * you may not use this file except in compliance with the License.
 * You may obtain a copy of the License at
 *
 *     http://www.apache.org/licenses/LICENSE-2.0
 *
 * Unless required by applicable law or agreed to in writing, software
 * distributed under the License is distributed on an "AS IS" BASIS,
 * WITHOUT WARRANTIES OR CONDITIONS OF ANY KIND, either express or implied.
 * See the License for the specific language governing permissions and
 * limitations under the License.
 */
#pragma once

#include <cudf/null_mask.hpp>
#include <cudf/types.hpp>
#include "column.hpp"

#include <rmm/thrust_rmm_allocator.h>

namespace cudf {
/**---------------------------------------------------------------------------*
 * @brief Construct column with sufficient uninitialized storage
 * to hold `size` elements of the specified numeric `data_type` with an optional
 * null mask.
 *
 * @note `null_count()` is determined by the requested null mask `state`
 *
 * @throws std::bad_alloc if device memory allocation fails
 * @throws cudf::logic_error if `type` is not a numeric type
 *
 * @param[in] type The desired numeric element type
 * @param[in] size The number of elements in the column
 * @param[in] state Optional, controls allocation/initialization of the
 * column's null mask. By default, no null mask is allocated.
 * @param[in] stream Optional stream on which to issue all memory allocation and device
 * kernels
 * @param[in] mr Optional resource to use for device memory
 * allocation of the column's `data` and `null_mask`.
 *---------------------------------------------------------------------------**/
std::unique_ptr<column> make_numeric_column(
    data_type type, size_type size, mask_state state = UNALLOCATED,
    cudaStream_t stream = 0,
    rmm::mr::device_memory_resource* mr = rmm::mr::get_default_resource());

/**---------------------------------------------------------------------------*
 * @brief Construct column with sufficient uninitialized storage
 * to hold `size` elements of the specified timestamp `data_type` with an optional
 * null mask.
 * 
 * @note `null_count()` is determined by the requested null mask `state`
 *
 * @throws std::bad_alloc if device memory allocation fails
 * @throws cudf::logic_error if `type` is not a timestamp type
 *
 * @param[in] type The desired timestamp element type
 * @param[in] size The number of elements in the column
 * @param[in] state Optional, controls allocation/initialization of the
 * column's null mask. By default, no null mask is allocated.
 * @param[in] stream Optional stream on which to issue all memory allocation and device
 * kernels
 * @param[in] mr Optional resource to use for device memory
 * allocation of the column's `data` and `null_mask`.
 *---------------------------------------------------------------------------**/
std::unique_ptr<column> make_timestamp_column(
    data_type type, size_type size, mask_state state = UNALLOCATED,
    cudaStream_t stream = 0,
    rmm::mr::device_memory_resource* mr = rmm::mr::get_default_resource());

/**---------------------------------------------------------------------------*
 * @brief Construct STRING type column given a vector of pointer/size pairs.
 * The total number of char bytes must not exceed the maximum size of size_type.
 * The string characters are expected to be UTF-8 encoded sequence of char bytes.
 * Use the strings_column_view class to perform strings operations on this type
 * of column.
 *
 * @note `null_count()` and `null_bitmask` are determined if a pair contains
 * a null string. That is, for each pair, if `.first` is null, that string
 * is considered null. Likewise, a string is considered empty (not null)
 * if `.first` is not null and `.second` is 0. Otherwise the `.first` member
 * must be a valid device address pointing to `.second` consecutive bytes.
 *
 * @throws std::bad_alloc if device memory allocation fails
 *
 * @param strings The vector of pointer/size pairs.
 *                Each pointer must be a device memory address or `nullptr` (indicating a null string).
 *                The size must be the number of bytes.
 * @param stream Optional stream for use with all memory allocation
 *               and device kernels
 * @param mr Optional resource to use for device memory
 *           allocation of the column's `null_mask` and children.
 *---------------------------------------------------------------------------**/
std::unique_ptr<column> make_strings_column(
    const rmm::device_vector<thrust::pair<const char*,size_type>>& strings,
    cudaStream_t stream = 0,
    rmm::mr::device_memory_resource* mr = rmm::mr::get_default_resource());

/**---------------------------------------------------------------------------*
<<<<<<< HEAD
 * @brief Construct STRING type column given a vector of chars
 * encoded as UTF-8, a vector of byte offsets identifying individual strings
 * within the char vector, and a null bitmask.
=======
 * @brief Construct STRING type column given a device vector of chars
 * encoded as UTF-8, a device vector of byte offsets identifying individual
 * strings within the char vector, and an optional null bitmask.
 *
 * `offsets.front()` must always be zero.
 * 
>>>>>>> 94896643
 * The total number of char bytes must not exceed the maximum size of size_type.
 * Use the strings_column_view class to perform strings operations on this type
 * of column.
 * This function makes a deep copy of the strings, offsets, null_mask to create
 * a new column.
 *
 * @throws std::bad_alloc if device memory allocation fails
 *
 * @param strings The vector of chars in device memory.
 *                This char vector is expected to be UTF-8 encoded characters.
 * @param offsets The vector of byte offsets in device memory.
 *                The number of elements is one more than the total number
<<<<<<< HEAD
 *                of strings so the offset[last] - offset[0] is the total
 *                number of bytes in the strings vector.
 * @param null_mask The vector of bits specifying the null strings.
 *                  This vector must be in device memory.
=======
 *                of strings so the `offsets.back()` is the total
 *                number of bytes in the strings array.
 *                `offsets.front()` must always be 0 to point to the beginning
 *                of `strings`.
 * @param null_mask Device vector containing the null element indicator bitmask. 
>>>>>>> 94896643
 *                  Arrow format for nulls is used for interpeting this bitmask.
 * @param null_count The number of null string entries. If equal to
 * `UNKNOWN_NULL_COUNT`, the null count will be computed dynamically on the first
 * invocation of `column::null_count()`
 * @param stream Optional stream for use with all memory allocation
 *               and device kernels
 * @param mr Optional resource to use for device memory
 *           allocation of the column's `null_mask` and children.
 *---------------------------------------------------------------------------**/
std::unique_ptr<column> make_strings_column(
    const rmm::device_vector<char>& strings,
    const rmm::device_vector<size_type>& offsets,
    const rmm::device_vector<bitmask_type>& null_mask = {},
    size_type null_count = cudf::UNKNOWN_NULL_COUNT,
    cudaStream_t stream = 0,
    rmm::mr::device_memory_resource* mr = rmm::mr::get_default_resource());

/**---------------------------------------------------------------------------*
<<<<<<< HEAD
 * @brief Construct STRING type column given offsets column, chars columns,
 * and null mask and null count.
 *
 * @param num_strings The number of strings the column represents.
 * @param offsets The column of offset values for this column.
 *                The number of elements is one more than the total number
 *                of strings so the offset[last] - offset[0] is the total
 *                number of bytes in the strings vector.
 * @param chars The column of char bytes for all the strings for this column.
 *              Individual strings are identified by the offsets and the nullmask.
 * @param null_count The number of null string entries.
 * @param null_mask The bits specifying the null strings in device memory.
 *                  Arrow format for nulls is used for interpeting this bitmask.
=======
 * @brief Construct STRING type column given a host vector of chars
 * encoded as UTF-8, a host vector of byte offsets identifying individual
 * strings within the char vector, and an optional null bitmask.
 *
 * `offsets.front()` must always be zero.
 * 
 * The total number of char bytes must not exceed the maximum size of size_type.
 * Use the strings_column_view class to perform strings operations on this type
 * of column.
 * This function makes a deep copy of the strings, offsets, null_mask to create
 * a new column.
 *
 * @throws std::bad_alloc if device memory allocation fails
 *
 * @param strings The contiguous array of chars in host memory.
 *                This char array is expected to be UTF-8 encoded characters.
 * @param offsets The array of byte offsets in host memory.
 *                The number of elements is one more than the total number
 *                of strings so the `offsets.back()` is the total
 *                number of bytes in the strings array.
 *                `offsets.front()` must always be 0 to point to the beginning
 *                of `strings`.
 * @param null_mask Host vector containing the null element indicator bitmask. 
 *                  Arrow format for nulls is used for interpeting this bitmask.
 * @param null_count The number of null string entries. If equal to
 * `UNKNOWN_NULL_COUNT`, the null count will be computed dynamically on the first
 * invocation of `column::null_count()`
>>>>>>> 94896643
 * @param stream Optional stream for use with all memory allocation
 *               and device kernels
 * @param mr Optional resource to use for device memory
 *           allocation of the column's `null_mask` and children.
 *---------------------------------------------------------------------------**/
std::unique_ptr<column> make_strings_column(
<<<<<<< HEAD
    size_type num_strings,
    std::unique_ptr<column> offsets,
    std::unique_ptr<column> chars,
    size_type null_count,
    rmm::device_buffer&& null_mask,
    cudaStream_t stream = 0,
=======
    const std::vector<char>& strings, const std::vector<size_type>& offsets,
    const std::vector<bitmask_type>& null_mask = {},
    size_type null_count = cudf::UNKNOWN_NULL_COUNT, cudaStream_t stream = 0,
>>>>>>> 94896643
    rmm::mr::device_memory_resource* mr = rmm::mr::get_default_resource());

}  // namespace cudf<|MERGE_RESOLUTION|>--- conflicted
+++ resolved
@@ -21,7 +21,9 @@
 
 #include <rmm/thrust_rmm_allocator.h>
 
-namespace cudf {
+namespace cudf 
+{
+
 /**---------------------------------------------------------------------------*
  * @brief Construct column with sufficient uninitialized storage
  * to hold `size` elements of the specified numeric `data_type` with an optional
@@ -99,18 +101,12 @@
     rmm::mr::device_memory_resource* mr = rmm::mr::get_default_resource());
 
 /**---------------------------------------------------------------------------*
-<<<<<<< HEAD
- * @brief Construct STRING type column given a vector of chars
- * encoded as UTF-8, a vector of byte offsets identifying individual strings
- * within the char vector, and a null bitmask.
-=======
  * @brief Construct STRING type column given a device vector of chars
  * encoded as UTF-8, a device vector of byte offsets identifying individual
  * strings within the char vector, and an optional null bitmask.
  *
  * `offsets.front()` must always be zero.
  * 
->>>>>>> 94896643
  * The total number of char bytes must not exceed the maximum size of size_type.
  * Use the strings_column_view class to perform strings operations on this type
  * of column.
@@ -123,18 +119,11 @@
  *                This char vector is expected to be UTF-8 encoded characters.
  * @param offsets The vector of byte offsets in device memory.
  *                The number of elements is one more than the total number
-<<<<<<< HEAD
- *                of strings so the offset[last] - offset[0] is the total
- *                number of bytes in the strings vector.
- * @param null_mask The vector of bits specifying the null strings.
- *                  This vector must be in device memory.
-=======
  *                of strings so the `offsets.back()` is the total
  *                number of bytes in the strings array.
  *                `offsets.front()` must always be 0 to point to the beginning
  *                of `strings`.
  * @param null_mask Device vector containing the null element indicator bitmask. 
->>>>>>> 94896643
  *                  Arrow format for nulls is used for interpeting this bitmask.
  * @param null_count The number of null string entries. If equal to
  * `UNKNOWN_NULL_COUNT`, the null count will be computed dynamically on the first
@@ -153,21 +142,6 @@
     rmm::mr::device_memory_resource* mr = rmm::mr::get_default_resource());
 
 /**---------------------------------------------------------------------------*
-<<<<<<< HEAD
- * @brief Construct STRING type column given offsets column, chars columns,
- * and null mask and null count.
- *
- * @param num_strings The number of strings the column represents.
- * @param offsets The column of offset values for this column.
- *                The number of elements is one more than the total number
- *                of strings so the offset[last] - offset[0] is the total
- *                number of bytes in the strings vector.
- * @param chars The column of char bytes for all the strings for this column.
- *              Individual strings are identified by the offsets and the nullmask.
- * @param null_count The number of null string entries.
- * @param null_mask The bits specifying the null strings in device memory.
- *                  Arrow format for nulls is used for interpeting this bitmask.
-=======
  * @brief Construct STRING type column given a host vector of chars
  * encoded as UTF-8, a host vector of byte offsets identifying individual
  * strings within the char vector, and an optional null bitmask.
@@ -195,25 +169,44 @@
  * @param null_count The number of null string entries. If equal to
  * `UNKNOWN_NULL_COUNT`, the null count will be computed dynamically on the first
  * invocation of `column::null_count()`
->>>>>>> 94896643
- * @param stream Optional stream for use with all memory allocation
- *               and device kernels
- * @param mr Optional resource to use for device memory
- *           allocation of the column's `null_mask` and children.
- *---------------------------------------------------------------------------**/
-std::unique_ptr<column> make_strings_column(
-<<<<<<< HEAD
-    size_type num_strings,
-    std::unique_ptr<column> offsets,
-    std::unique_ptr<column> chars,
-    size_type null_count,
-    rmm::device_buffer&& null_mask,
-    cudaStream_t stream = 0,
-=======
+ * @param stream Optional stream for use with all memory allocation
+ *               and device kernels
+ * @param mr Optional resource to use for device memory
+ *           allocation of the column's `null_mask` and children.
+ *---------------------------------------------------------------------------**/
+std::unique_ptr<column> make_strings_column(
     const std::vector<char>& strings, const std::vector<size_type>& offsets,
     const std::vector<bitmask_type>& null_mask = {},
     size_type null_count = cudf::UNKNOWN_NULL_COUNT, cudaStream_t stream = 0,
->>>>>>> 94896643
-    rmm::mr::device_memory_resource* mr = rmm::mr::get_default_resource());
+    rmm::mr::device_memory_resource* mr = rmm::mr::get_default_resource());
+
+/**---------------------------------------------------------------------------*
+ * @brief Constructs a STRING type column given offsets column, chars columns,
+ * and null mask and null count. The columns and mask are moved into the resulting
+ * strings column.
+ *
+ * @param num_strings The number of strings the column represents.
+ * @param offsets The column of offset values for this column.
+ *                The number of elements is one more than the total number
+ *                of strings so the offset[last] - offset[0] is the total
+ *                number of bytes in the strings vector.
+ * @param chars The column of char bytes for all the strings for this column.
+ *              Individual strings are identified by the offsets and the nullmask.
+ * @param null_count The number of null string entries.
+ * @param null_mask The bits specifying the null strings in device memory.
+ *                  Arrow format for nulls is used for interpeting this bitmask.
+ * @param stream Optional stream for use with all memory allocation
+ *               and device kernels
+ * @param mr Optional resource to use for device memory
+ *           allocation of the column's `null_mask` and children.
+ *---------------------------------------------------------------------------**/
+std::unique_ptr<column> make_strings_column(
+    size_type num_strings,
+    std::unique_ptr<column> offsets_column,
+    std::unique_ptr<column> chars_column,
+    size_type null_count,
+    rmm::device_buffer&& null_mask,
+    cudaStream_t stream = 0,
+    rmm::mr::device_memory_resource* mr = rmm::mr::get_default_resource() );
 
 }  // namespace cudf