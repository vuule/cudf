--- conflicted
+++ resolved
@@ -314,11 +314,7 @@
               bitmask_type const* null_mask = nullptr,
               size_type null_count = UNKNOWN_NULL_COUNT, size_type offset = 0,
               std::vector<column_view> const& children = {},
-<<<<<<< HEAD
-              std::shared_ptr<column_view> dictionary_keys = {} );
-=======
               column_view* dictionary_keys = {} );
->>>>>>> 3e22e743
 
   /**---------------------------------------------------------------------------*
    * @brief Returns the specified child
@@ -333,13 +329,7 @@
   /**
    * @brief Returns the dictionary_keys column.
    */
-<<<<<<< HEAD
-  std::shared_ptr<column_view> dictionary_keys() const noexcept {
-    return _dictionary_keys;
-  }
-=======
   column_view dictionary_keys() const noexcept;
->>>>>>> 3e22e743
 
   /**---------------------------------------------------------------------------*
    * @brief Returns the number of child columns.
@@ -349,11 +339,7 @@
  private:
   std::vector<column_view> _children{};  ///< Based on element type, children
                                          ///< may contain additional data
-<<<<<<< HEAD
-  std::shared_ptr<column_view> _dictionary_keys;    ///< Keys for dictionary column
-=======
   column_view* _dictionary_keys;         ///< Keys for dictionary column
->>>>>>> 3e22e743
 };
 
 /**---------------------------------------------------------------------------*
