--- conflicted
+++ resolved
@@ -339,11 +339,7 @@
 template <typename T>
 constexpr inline bool is_fixed_point()
 {
-<<<<<<< HEAD
-  return std::is_same<numeric::decimal32, T>::value;  // || std::is_same<decimal64, T>::value;
-=======
   return std::is_same<numeric::decimal32, T>::value || std::is_same<numeric::decimal64, T>::value;
->>>>>>> b7245b10
 }
 
 struct is_fixed_point_impl {
