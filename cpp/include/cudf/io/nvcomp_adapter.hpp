/*
 * Copyright (c) 2024, NVIDIA CORPORATION.
 *
 * Licensed under the Apache License, Version 2.0 (the "License");
 * you may not use this file except in compliance with the License.
 * You may obtain a copy of the License at
 *
 *     http://www.apache.org/licenses/LICENSE-2.0
 *
 * Unless required by applicable law or agreed to in writing, software
 * distributed under the License is distributed on an "AS IS" BASIS,
 * WITHOUT WARRANTIES OR CONDITIONS OF ANY KIND, either express or implied.
 * See the License for the specific language governing permissions and
 * limitations under the License.
 */

#pragma once

#include <cudf/utilities/export.hpp>

#include <optional>
#include <string>

namespace CUDF_EXPORT cudf {
namespace io::nvcomp {

enum class compression_type { SNAPPY, ZSTD, DEFLATE, LZ4, GZIP };

/**
 * @brief Set of parameters that impact whether nvCOMP features are enabled.
 *
 */
struct feature_status_parameters {
  int lib_major_version;                 ///< major version
  int lib_minor_version;                 ///< minor version
  int lib_patch_version;                 ///< patch version
  bool are_all_integrations_enabled;     ///< all integrations
  bool are_stable_integrations_enabled;  ///< stable integrations

  /**
<<<<<<< HEAD
   * @brief Default Constructor, with the current version of nvcomp and current environment
=======
   * @brief Default constructor using the current version of nvcomp and current environment
>>>>>>> 92f01971
   * variables
   */
  feature_status_parameters();

  /**
<<<<<<< HEAD
   * @brief feature_status_parameters Constructor, with the current version of nvcomp
=======
   * @brief Constructor using the current version of nvcomp
>>>>>>> 92f01971
   *
   * @param all_enabled if all integrations are enabled
   * @param stable_enabled if stable integrations are enabled
   */
  feature_status_parameters(bool all_enabled, bool stable_enabled);
};

/**
 * @brief Equality operator overload. Required to use `feature_status_parameters` as a map key.
 */
inline bool operator==(feature_status_parameters const& lhs, feature_status_parameters const& rhs)
{
  return lhs.lib_major_version == rhs.lib_major_version and
         lhs.lib_minor_version == rhs.lib_minor_version and
         lhs.lib_patch_version == rhs.lib_patch_version and
         lhs.are_all_integrations_enabled == rhs.are_all_integrations_enabled and
         lhs.are_stable_integrations_enabled == rhs.are_stable_integrations_enabled;
}

/**
 * @brief If a compression type is disabled through nvCOMP, returns the reason as a string.
 *
 * Result depends on nvCOMP version and environment variables.
 *
 * @param compression Compression type
 * @param params Optional parameters to query status with different configurations
 * @returns Reason for the feature disablement, `std::nullopt` if the feature is enabled
 */
[[nodiscard]] std::optional<std::string> is_compression_disabled(
  compression_type compression, feature_status_parameters params = feature_status_parameters());

/**
 * @brief If a decompression type is disabled through nvCOMP, returns the reason as a string.
 *
 * Result depends on nvCOMP version and environment variables.
 *
 * @param compression Compression type
 * @param params Optional parameters to query status with different configurations
 * @returns Reason for the feature disablement, `std::nullopt` if the feature is enabled
 */
[[nodiscard]] std::optional<std::string> is_decompression_disabled(
  compression_type compression, feature_status_parameters params = feature_status_parameters());

}  // namespace io::nvcomp
}  // namespace CUDF_EXPORT cudf<|MERGE_RESOLUTION|>--- conflicted
+++ resolved
@@ -38,21 +38,13 @@
   bool are_stable_integrations_enabled;  ///< stable integrations
 
   /**
-<<<<<<< HEAD
-   * @brief Default Constructor, with the current version of nvcomp and current environment
-=======
    * @brief Default constructor using the current version of nvcomp and current environment
->>>>>>> 92f01971
    * variables
    */
   feature_status_parameters();
 
   /**
-<<<<<<< HEAD
-   * @brief feature_status_parameters Constructor, with the current version of nvcomp
-=======
    * @brief Constructor using the current version of nvcomp
->>>>>>> 92f01971
    *
    * @param all_enabled if all integrations are enabled
    * @param stable_enabled if stable integrations are enabled
