--- conflicted
+++ resolved
@@ -122,118 +122,6 @@
 
 }  // namespace orc
 
-<<<<<<< HEAD
-=======
-namespace parquet {
-
-/**
- * @brief Options for the parquet writer.
- */
-struct writer_options {
-  /// Selects the compressor to use in parquet file
-  compression_type compression = compression_type::AUTO;
-  /// Select the statistics level to generate in the parquet file
-  statistics_freq stats_granularity = statistics_freq::STATISTICS_ROWGROUP;
-
-  writer_options()                      = default;
-  writer_options(writer_options const&) = default;
-
-  /**
-   * @brief Constructor to populate writer options.
-   *
-   * @param format Compression format to use
-   */
-  explicit writer_options(compression_type format, statistics_freq stats_lvl)
-    : compression(format), stats_granularity(stats_lvl)
-  {
-  }
-};
-
-/**
- * @brief Class to write parquet dataset data into columns.
- */
-class writer {
- private:
-  class impl;
-  std::unique_ptr<impl> _impl;
-
- public:
-  /**
-   * @brief Constructor for output to a file.
-   *
-   * @param sink The data sink to write the data to
-   * @param options Settings for controlling writing behavior
-   * @param mr Device memory resource to use for device memory allocation
-   */
-  explicit writer(std::unique_ptr<cudf::io::data_sink> sink,
-                  writer_options const& options,
-                  rmm::mr::device_memory_resource* mr = rmm::mr::get_current_device_resource());
-
-  /**
-   * @brief Destructor explicitly-declared to avoid inlined in header
-   */
-  ~writer();
-
-  /**
-   * @brief Writes the entire dataset.
-   *
-   * @param table Set of columns to output
-   * @param metadata Table metadata and column names
-   * @param return_filemetadata If true, return the raw file metadata
-   * @param metadata_out_file_path Column chunks file path to be set in the raw output metadata
-   * @param stream CUDA stream used for device memory operations and kernel launches.
-   */
-  std::unique_ptr<std::vector<uint8_t>> write_all(table_view const& table,
-                                                  const table_metadata* metadata = nullptr,
-                                                  bool return_filemetadata       = false,
-                                                  const std::string metadata_out_file_path = "",
-                                                  cudaStream_t stream                      = 0);
-
-  /**
-   * @brief Begins the chunked/streamed write process.
-   *
-   * @param[in] pq_chunked_state State information that crosses _begin() / write_chunked() / _end()
-   * boundaries.
-   */
-  void write_chunked_begin(struct pq_chunked_state& state);
-
-  /**
-   * @brief Writes a single subtable as part of a larger parquet file/table write.
-   *
-   * @param[in] table The table information to be written
-   * @param[in] pq_chunked_state State information that crosses _begin() / write_chunked() / _end()
-   * boundaries.
-   */
-  void write_chunked(table_view const& table, struct pq_chunked_state& state);
-
-  /**
-   * @brief Finishes the chunked/streamed write process.
-   *
-   * @param[in] pq_chunked_state State information that crosses _begin() / write_chunked() / _end()
-   * boundaries.
-   * @param[in] return_filemetadata If true, return the raw file metadata
-   * @param[in] metadata_out_file_path Column chunks file path to be set in the raw output metadata
-   *
-   * @return A parquet-compatible blob that contains the data for all rowgroups in the list
-   */
-  std::unique_ptr<std::vector<uint8_t>> write_chunked_end(
-    struct pq_chunked_state& state,
-    bool return_filemetadata                  = false,
-    const std::string& metadata_out_file_path = "");
-
-  /**
-   * @brief Merges multiple metadata blobs returned by write_all into a single metadata blob
-   *
-   * @param[in] metadata_list List of input file metadata
-   * @return A parquet-compatible blob that contains the data for all rowgroups in the list
-   */
-  static std::unique_ptr<std::vector<uint8_t>> merge_rowgroup_metadata(
-    const std::vector<std::unique_ptr<std::vector<uint8_t>>>& metadata_list);
-};
-
-}  // namespace parquet
-
->>>>>>> d5606afa
 namespace csv {
 
 /**
