/*
 * Copyright (c) 2021-2024, NVIDIA CORPORATION.
 *
 * Licensed under the Apache License, Version 2.0 (the "License");
 * you may not use this file except in compliance with the License.
 * You may obtain a copy of the License at
 *
 *     http://www.apache.org/licenses/LICENSE-2.0
 *
 * Unless required by applicable law or agreed to in writing, software
 * distributed under the License is distributed on an "AS IS" BASIS,
 * WITHOUT WARRANTIES OR CONDITIONS OF ANY KIND, either express or implied.
 * See the License for the specific language governing permissions and
 * limitations under the License.
 */

#pragma once

/**
 * @brief Convenience factories for creating device vectors from host spans
 * @file vector_factories.hpp
 */

<<<<<<< HEAD
#include <cudf/detail/utilities/host_uvector.hpp>
=======
#include <cudf/detail/utilities/host_vector.hpp>
>>>>>>> fe4d668f
#include <cudf/utilities/default_stream.hpp>
#include <cudf/utilities/error.hpp>
#include <cudf/utilities/pinned_memory.hpp>
#include <cudf/utilities/span.hpp>

#include <rmm/cuda_stream_view.hpp>
#include <rmm/device_uvector.hpp>
#include <rmm/mr/device/device_memory_resource.hpp>
#include <rmm/resource_ref.hpp>

#include <thrust/host_vector.h>

#include <vector>

namespace cudf {
namespace detail {

/**
 * @brief Asynchronously construct a `device_uvector` and set all elements to zero.
 *
 * @note This function does not synchronize `stream`.
 *
 * @tparam T The type of the data to copy
 * @param size The number of elements in the created vector
 * @param stream The stream on which to allocate memory and perform the memset
 * @param mr The memory resource to use for allocating the returned device_uvector
 * @return A device_uvector containing zeros
 */
template <typename T>
rmm::device_uvector<T> make_zeroed_device_uvector_async(std::size_t size,
                                                        rmm::cuda_stream_view stream,
                                                        rmm::device_async_resource_ref mr)
{
  rmm::device_uvector<T> ret(size, stream, mr);
  CUDF_CUDA_TRY(cudaMemsetAsync(ret.data(), 0, size * sizeof(T), stream.value()));
  return ret;
}

/**
 * @brief Synchronously construct a `device_uvector` and set all elements to zero.
 *
 * @note This function synchronizes `stream`.
 *
 * @tparam T The type of the data to copy
 * @param size The number of elements in the created vector
 * @param stream The stream on which to allocate memory and perform the memset
 * @param mr The memory resource to use for allocating the returned device_uvector
 * @return A device_uvector containing zeros
 */
template <typename T>
rmm::device_uvector<T> make_zeroed_device_uvector_sync(std::size_t size,
                                                       rmm::cuda_stream_view stream,
                                                       rmm::device_async_resource_ref mr)
{
  rmm::device_uvector<T> ret(size, stream, mr);
  CUDF_CUDA_TRY(cudaMemsetAsync(ret.data(), 0, size * sizeof(T), stream.value()));
  stream.synchronize();
  return ret;
}

/**
 * @brief Asynchronously construct a `device_uvector` containing a deep copy of data from a
 * `host_span`
 *
 * @note This function does not synchronize `stream`.
 *
 * @tparam T The type of the data to copy
 * @param source_data The host_span of data to deep copy
 * @param stream The stream on which to allocate memory and perform the copy
 * @param mr The memory resource to use for allocating the returned device_uvector
 * @return A device_uvector containing the copied data
 */
template <typename T>
rmm::device_uvector<T> make_device_uvector_async(host_span<T const> source_data,
                                                 rmm::cuda_stream_view stream,
                                                 rmm::device_async_resource_ref mr)
{
  rmm::device_uvector<T> ret(source_data.size(), stream, mr);
  CUDF_CUDA_TRY(cudaMemcpyAsync(ret.data(),
                                source_data.data(),
                                source_data.size() * sizeof(T),
                                cudaMemcpyDefault,
                                stream.value()));
  return ret;
}

/**
 * @brief Asynchronously construct a `device_uvector` containing a deep copy of data from a host
 * container
 *
 * @note This function does not synchronize `stream`.
 *
 * @tparam Container The type of the container to copy from
 * @tparam T The type of the data to copy
 * @param c The input host container from which to copy
 * @param stream The stream on which to allocate memory and perform the copy
 * @param mr The memory resource to use for allocating the returned device_uvector
 * @return A device_uvector containing the copied data
 */
template <
  typename Container,
  std::enable_if_t<
    std::is_convertible_v<Container, host_span<typename Container::value_type const>>>* = nullptr>
rmm::device_uvector<typename Container::value_type> make_device_uvector_async(
  Container const& c, rmm::cuda_stream_view stream, rmm::device_async_resource_ref mr)
{
  return make_device_uvector_async(host_span<typename Container::value_type const>{c}, stream, mr);
}

/**
 * @brief Asynchronously construct a `device_uvector` containing a deep copy of data from a
 * `device_span`
 *
 * @note This function does not synchronize `stream`.
 *
 * @tparam T The type of the data to copy
 * @param source_data The device_span of data to deep copy
 * @param stream The stream on which to allocate memory and perform the copy
 * @param mr The memory resource to use for allocating the returned device_uvector
 * @return A device_uvector containing the copied data
 */
template <typename T>
rmm::device_uvector<T> make_device_uvector_async(device_span<T const> source_data,
                                                 rmm::cuda_stream_view stream,
                                                 rmm::device_async_resource_ref mr)
{
  rmm::device_uvector<T> ret(source_data.size(), stream, mr);
  CUDF_CUDA_TRY(cudaMemcpyAsync(ret.data(),
                                source_data.data(),
                                source_data.size() * sizeof(T),
                                cudaMemcpyDefault,
                                stream.value()));
  return ret;
}

/**
 * @brief Asynchronously construct a `device_uvector` containing a deep copy of data from a device
 * container
 *
 * @note This function does not synchronize `stream`.
 *
 * @tparam Container The type of the container to copy from
 * @tparam T The type of the data to copy
 * @param c The input device container from which to copy
 * @param stream The stream on which to allocate memory and perform the copy
 * @param mr The memory resource to use for allocating the returned device_uvector
 * @return A device_uvector containing the copied data
 */
template <
  typename Container,
  std::enable_if_t<
    std::is_convertible_v<Container, device_span<typename Container::value_type const>>>* = nullptr>
rmm::device_uvector<typename Container::value_type> make_device_uvector_async(
  Container const& c, rmm::cuda_stream_view stream, rmm::device_async_resource_ref mr)
{
  return make_device_uvector_async(
    device_span<typename Container::value_type const>{c}, stream, mr);
}

/**
 * @brief Synchronously construct a `device_uvector` containing a deep copy of data from a
 * `host_span`
 *
 * @note This function synchronizes `stream`.
 *
 * @tparam T The type of the data to copy
 * @param source_data The host_span of data to deep copy
 * @param stream The stream on which to allocate memory and perform the copy
 * @param mr The memory resource to use for allocating the returned device_uvector
 * @return A device_uvector containing the copied data
 */
template <typename T>
rmm::device_uvector<T> make_device_uvector_sync(host_span<T const> source_data,
                                                rmm::cuda_stream_view stream,
                                                rmm::device_async_resource_ref mr)
{
  auto ret = make_device_uvector_async(source_data, stream, mr);
  stream.synchronize();
  return ret;
}

/**
 * @brief Synchronously construct a `device_uvector` containing a deep copy of data from a host
 * container
 *
 * @note This function synchronizes `stream`.
 *
 * @tparam Container The type of the container to copy from
 * @tparam T The type of the data to copy
 * @param c The input host container from which to copy
 * @param stream The stream on which to allocate memory and perform the copy
 * @param mr The memory resource to use for allocating the returned device_uvector
 * @return A device_uvector containing the copied data
 */
template <
  typename Container,
  std::enable_if_t<
    std::is_convertible_v<Container, host_span<typename Container::value_type const>>>* = nullptr>
rmm::device_uvector<typename Container::value_type> make_device_uvector_sync(
  Container const& c, rmm::cuda_stream_view stream, rmm::device_async_resource_ref mr)
{
  return make_device_uvector_sync(host_span<typename Container::value_type const>{c}, stream, mr);
}

/**
 * @brief Synchronously construct a `device_uvector` containing a deep copy of data from a
 * `device_span`
 *
 * @note This function synchronizes `stream`.
 *
 * @tparam T The type of the data to copy
 * @param source_data The device_span of data to deep copy
 * @param stream The stream on which to allocate memory and perform the copy
 * @param mr The memory resource to use for allocating the returned device_uvector
 * @return A device_uvector containing the copied data
 */
template <typename T>
rmm::device_uvector<T> make_device_uvector_sync(device_span<T const> source_data,
                                                rmm::cuda_stream_view stream,
                                                rmm::device_async_resource_ref mr)
{
  auto ret = make_device_uvector_async(source_data, stream, mr);
  stream.synchronize();
  return ret;
}

/**
 * @brief Synchronously construct a `device_uvector` containing a deep copy of data from a device
 * container
 *
 * @note This function synchronizes `stream`.
 *
 * @tparam Container The type of the container to copy from
 * @tparam T The type of the data to copy
 * @param c The input device container from which to copy
 * @param stream The stream on which to allocate memory and perform the copy
 * @param mr The memory resource to use for allocating the returned device_uvector
 * @return A device_uvector containing the copied data
 */
template <
  typename Container,
  std::enable_if_t<
    std::is_convertible_v<Container, device_span<typename Container::value_type const>>>* = nullptr>
rmm::device_uvector<typename Container::value_type> make_device_uvector_sync(
  Container const& c, rmm::cuda_stream_view stream, rmm::device_async_resource_ref mr)
{
  return make_device_uvector_sync(device_span<typename Container::value_type const>{c}, stream, mr);
}

// Utility function template to allow copying to either a thrust::host_vector or std::vector
template <typename T, typename OutContainer>
OutContainer make_vector_async(device_span<T const> v, rmm::cuda_stream_view stream)
{
  OutContainer result(v.size());
  CUDF_CUDA_TRY(cudaMemcpyAsync(
    result.data(), v.data(), v.size() * sizeof(T), cudaMemcpyDefault, stream.value()));
  return result;
}

/**
 * @brief Asynchronously construct a `std::vector` containing a copy of data from a
 * `device_span`
 *
 * @note This function does not synchronize `stream`.
 *
 * @tparam T The type of the data to copy
 * @param source_data The device data to copy
 * @param stream The stream on which to perform the copy
 * @return The data copied to the host
 */
template <typename T>
std::vector<T> make_std_vector_async(device_span<T const> v, rmm::cuda_stream_view stream)
{
  return make_vector_async<T, std::vector<T>>(v, stream);
}

/**
 * @brief Asynchronously construct a `std::vector` containing a copy of data from a device
 * container
 *
 * @note This function synchronizes `stream`.
 *
 * @tparam Container The type of the container to copy from
 * @tparam T The type of the data to copy
 * @param c The input device container from which to copy
 * @param stream The stream on which to perform the copy
 * @return The data copied to the host
 */
template <
  typename Container,
  std::enable_if_t<
    std::is_convertible_v<Container, device_span<typename Container::value_type const>>>* = nullptr>
std::vector<typename Container::value_type> make_std_vector_async(Container const& c,
                                                                  rmm::cuda_stream_view stream)
{
  return make_std_vector_async(device_span<typename Container::value_type const>{c}, stream);
}

/**
 * @brief Synchronously construct a `std::vector` containing a copy of data from a
 * `device_span`
 *
 * @note This function does a synchronize on `stream`.
 *
 * @tparam T The type of the data to copy
 * @param source_data The device data to copy
 * @param stream The stream on which to perform the copy
 * @return The data copied to the host
 */
template <typename T>
std::vector<T> make_std_vector_sync(device_span<T const> v, rmm::cuda_stream_view stream)
{
  auto result = make_std_vector_async(v, stream);
  stream.synchronize();
  return result;
}

/**
 * @brief Synchronously construct a `std::vector` containing a copy of data from a device
 * container
 *
 * @note This function synchronizes `stream`.
 *
 * @tparam Container The type of the container to copy from
 * @tparam T The type of the data to copy
 * @param c The input device container from which to copy
 * @param stream The stream on which to perform the copy
 * @return The data copied to the host
 */
template <
  typename Container,
  std::enable_if_t<
    std::is_convertible_v<Container, device_span<typename Container::value_type const>>>* = nullptr>
std::vector<typename Container::value_type> make_std_vector_sync(Container const& c,
                                                                 rmm::cuda_stream_view stream)
{
  return make_std_vector_sync(device_span<typename Container::value_type const>{c}, stream);
}

/**
 * @brief Asynchronously construct a `thrust::host_vector` containing a copy of data from a
 * `device_span`
 *
 * @note This function does not synchronize `stream`.
 *
 * @tparam T The type of the data to copy
 * @param source_data The device data to copy
 * @param stream The stream on which to perform the copy
 * @return The data copied to the host
 */
template <typename T>
thrust::host_vector<T> make_host_vector_async(device_span<T const> v, rmm::cuda_stream_view stream)
{
  return make_vector_async<T, thrust::host_vector<T>>(v, stream);
}

/**
 * @brief Asynchronously construct a `std::vector` containing a copy of data from a device
 * container
 *
 * @note This function does not synchronize `stream`.
 *
 * @tparam Container The type of the container to copy from
 * @tparam T The type of the data to copy
 * @param c The input device container from which to copy
 * @param stream The stream on which to perform the copy
 * @return The data copied to the host
 */
template <
  typename Container,
  std::enable_if_t<
    std::is_convertible_v<Container, device_span<typename Container::value_type const>>>* = nullptr>
thrust::host_vector<typename Container::value_type> make_host_vector_async(
  Container const& c, rmm::cuda_stream_view stream)
{
  return make_host_vector_async(device_span<typename Container::value_type const>{c}, stream);
}

/**
 * @brief Synchronously construct a `thrust::host_vector` containing a copy of data from a
 * `device_span`
 *
 * @note This function does a synchronize on `stream`.
 *
 * @tparam T The type of the data to copy
 * @param source_data The device data to copy
 * @param stream The stream on which to perform the copy
 * @return The data copied to the host
 */
template <typename T>
thrust::host_vector<T> make_host_vector_sync(device_span<T const> v, rmm::cuda_stream_view stream)
{
  auto result = make_host_vector_async(v, stream);
  stream.synchronize();
  return result;
}

/**
 * @brief Synchronously construct a `thrust::host_vector` containing a copy of data from a device
 * container
 *
 * @note This function synchronizes `stream`.
 *
 * @tparam Container The type of the container to copy from
 * @tparam T The type of the data to copy
 * @param c The input device container from which to copy
 * @param stream The stream on which to perform the copy
 * @return The data copied to the host
 */
template <
  typename Container,
  std::enable_if_t<
    std::is_convertible_v<Container, device_span<typename Container::value_type const>>>* = nullptr>
thrust::host_vector<typename Container::value_type> make_host_vector_sync(
  Container const& c, rmm::cuda_stream_view stream)
{
  return make_host_vector_sync(device_span<typename Container::value_type const>{c}, stream);
}

/**
<<<<<<< HEAD
 * @brief Asynchronously construct a pinned `cudf::detail::host_uvector` of the given size
 *
 * @note This function does not synchronize `stream`.
=======
 * @brief Asynchronously construct a pinned `cudf::detail::host_vector` of the given size
 *
 * @note This function may not synchronize `stream`.
>>>>>>> fe4d668f
 *
 * @tparam T The type of the vector data
 * @param size The number of elements in the created vector
 * @param stream The stream on which to allocate memory
 * @return A host_vector of the given size
 */
template <typename T>
<<<<<<< HEAD
host_uvector<T> make_pinned_vector_async(size_t size, rmm::cuda_stream_view stream)
{
  return host_uvector<T>(size, cudf::get_pinned_memory_resource(), stream);
}

/**
 * @brief Synchronously construct a pinned `cudf::detail::host_uvector` of the given size
=======
host_vector<T> make_pinned_vector_async(size_t size, rmm::cuda_stream_view stream)
{
  return host_vector<T>(size, {cudf::get_pinned_memory_resource(), stream});
}

/**
 * @brief Synchronously construct a pinned `cudf::detail::host_vector` of the given size
>>>>>>> fe4d668f
 *
 * @note This function synchronizes `stream`.
 *
 * @tparam T The type of the vector data
 * @param size The number of elements in the created vector
 * @param stream The stream on which to allocate memory
 * @return A host_vector of the given size
 */
template <typename T>
<<<<<<< HEAD
host_uvector<T> make_pinned_vector_sync(size_t size, rmm::cuda_stream_view stream)
=======
host_vector<T> make_pinned_vector_sync(size_t size, rmm::cuda_stream_view stream)
>>>>>>> fe4d668f
{
  auto result = make_pinned_vector_async<T>(size, stream);
  stream.synchronize();
  return result;
}

}  // namespace detail

}  // namespace cudf<|MERGE_RESOLUTION|>--- conflicted
+++ resolved
@@ -21,11 +21,7 @@
  * @file vector_factories.hpp
  */
 
-<<<<<<< HEAD
-#include <cudf/detail/utilities/host_uvector.hpp>
-=======
 #include <cudf/detail/utilities/host_vector.hpp>
->>>>>>> fe4d668f
 #include <cudf/utilities/default_stream.hpp>
 #include <cudf/utilities/error.hpp>
 #include <cudf/utilities/pinned_memory.hpp>
@@ -446,15 +442,9 @@
 }
 
 /**
-<<<<<<< HEAD
- * @brief Asynchronously construct a pinned `cudf::detail::host_uvector` of the given size
- *
- * @note This function does not synchronize `stream`.
-=======
  * @brief Asynchronously construct a pinned `cudf::detail::host_vector` of the given size
  *
  * @note This function may not synchronize `stream`.
->>>>>>> fe4d668f
  *
  * @tparam T The type of the vector data
  * @param size The number of elements in the created vector
@@ -462,15 +452,6 @@
  * @return A host_vector of the given size
  */
 template <typename T>
-<<<<<<< HEAD
-host_uvector<T> make_pinned_vector_async(size_t size, rmm::cuda_stream_view stream)
-{
-  return host_uvector<T>(size, cudf::get_pinned_memory_resource(), stream);
-}
-
-/**
- * @brief Synchronously construct a pinned `cudf::detail::host_uvector` of the given size
-=======
 host_vector<T> make_pinned_vector_async(size_t size, rmm::cuda_stream_view stream)
 {
   return host_vector<T>(size, {cudf::get_pinned_memory_resource(), stream});
@@ -478,7 +459,6 @@
 
 /**
  * @brief Synchronously construct a pinned `cudf::detail::host_vector` of the given size
->>>>>>> fe4d668f
  *
  * @note This function synchronizes `stream`.
  *
@@ -488,11 +468,7 @@
  * @return A host_vector of the given size
  */
 template <typename T>
-<<<<<<< HEAD
-host_uvector<T> make_pinned_vector_sync(size_t size, rmm::cuda_stream_view stream)
-=======
 host_vector<T> make_pinned_vector_sync(size_t size, rmm::cuda_stream_view stream)
->>>>>>> fe4d668f
 {
   auto result = make_pinned_vector_async<T>(size, stream);
   stream.synchronize();
